--- conflicted
+++ resolved
@@ -215,11 +215,7 @@
                     .WithParameter("@startId", "Contoso_v000")
                     .WithParameter("@endId", "Contoso_v999");
 
-<<<<<<< HEAD
-                await LegacyEncryptionTests.IterateDekFeedAsync(
-=======
                 await IterateDekFeedAsync(
->>>>>>> 0481ed56
                     dekProvider,
                     new List<string> { contosoV1, contosoV2 },
                     isExpectedDeksCompleteSetForRequest: true,
@@ -407,12 +403,6 @@
             TestDoc testDoc1 = await CreateItemAsync(encryptionContainer, dekId, TestDoc.PathsToEncrypt);
             TestDoc testDoc2 = await CreateItemAsync(encryptionContainer, dek2, TestDoc.PathsToEncrypt);
 
-<<<<<<< HEAD
-            TestDoc testDoc1 = await LegacyEncryptionTests.CreateItemAsync(LegacyEncryptionTests.encryptionContainer, LegacyEncryptionTests.dekId, TestDoc.PathsToEncrypt);
-            TestDoc testDoc2 = await LegacyEncryptionTests.CreateItemAsync(LegacyEncryptionTests.encryptionContainer, dek2, TestDoc.PathsToEncrypt);
-
-=======
->>>>>>> 0481ed56
             // change feed iterator
             await ValidateChangeFeedIteratorResponse(encryptionContainer, testDoc1, testDoc2);
 
@@ -604,11 +594,7 @@
         {
             TestDoc testDoc = TestDoc.Create();
             // Upsert (item doesn't exist)
-<<<<<<< HEAD
-            ItemResponse<EncryptableItem<TestDoc>> upsertResponse = await LegacyEncryptionTests.encryptionContainer.UpsertItemAsync(
-=======
             ItemResponse<EncryptableItem<TestDoc>> upsertResponse = await encryptionContainer.UpsertItemAsync(
->>>>>>> 0481ed56
                 new EncryptableItem<TestDoc>(testDoc),
                 new PartitionKey(testDoc.PK),
                 GetRequestOptions(dekId, TestDoc.PathsToEncrypt));
@@ -670,13 +656,8 @@
             CosmosClient clientForRestrictedUser = TestCommon.CreateCosmosClient(
                 restrictedUserPermission.Token);
 
-<<<<<<< HEAD
-            Database databaseForRestrictedUser = clientForRestrictedUser.GetDatabase(LegacyEncryptionTests.database.Id);
-            Container containerForRestrictedUser = databaseForRestrictedUser.GetContainer(LegacyEncryptionTests.itemContainer.Id);
-=======
             Database databaseForRestrictedUser = clientForRestrictedUser.GetDatabase(database.Id);
             Container containerForRestrictedUser = databaseForRestrictedUser.GetContainer(itemContainer.Id);
->>>>>>> 0481ed56
             Container encryptionContainerForRestrictedUser = containerForRestrictedUser.WithEncryptor(encryptor);
 
             await PerformForbiddenOperationAsync(() =>
@@ -953,28 +934,16 @@
                 .Build());
 
             // get database and container
-<<<<<<< HEAD
-            Database databaseWithCosmosSystemTextJsonSerializer = clientWithCosmosSystemTextJsonSerializer.GetDatabase(LegacyEncryptionTests.database.Id);
-            Container containerWithCosmosSystemTextJsonSerializer = databaseWithCosmosSystemTextJsonSerializer.GetContainer(LegacyEncryptionTests.itemContainer.Id);
-=======
             Database databaseWithCosmosSystemTextJsonSerializer = clientWithCosmosSystemTextJsonSerializer.GetDatabase(database.Id);
             Container containerWithCosmosSystemTextJsonSerializer = databaseWithCosmosSystemTextJsonSerializer.GetContainer(itemContainer.Id);
->>>>>>> 0481ed56
 
             // create the Dek container
             Container dekContainerWithCosmosSystemTextJsonSerializer = await databaseWithCosmosSystemTextJsonSerializer.CreateContainerAsync(Guid.NewGuid().ToString(), "/id", 400);
 
-<<<<<<< HEAD
-            CosmosDataEncryptionKeyProvider dekProviderWithCosmosSystemTextJsonSerializer = new CosmosDataEncryptionKeyProvider(new TestKeyWrapProvider());
-            await dekProviderWithCosmosSystemTextJsonSerializer.InitializeAsync(databaseWithCosmosSystemTextJsonSerializer, dekContainerWithCosmosSystemTextJsonSerializer.Id);
-
-            TestEncryptor encryptorWithCosmosSystemTextJsonSerializer = new TestEncryptor(dekProviderWithCosmosSystemTextJsonSerializer);
-=======
             CosmosDataEncryptionKeyProvider dekProviderWithCosmosSystemTextJsonSerializer = new(new TestKeyWrapProvider());
             await dekProviderWithCosmosSystemTextJsonSerializer.InitializeAsync(databaseWithCosmosSystemTextJsonSerializer, dekContainerWithCosmosSystemTextJsonSerializer.Id);
 
             TestEncryptor encryptorWithCosmosSystemTextJsonSerializer = new(dekProviderWithCosmosSystemTextJsonSerializer);
->>>>>>> 0481ed56
 
             // enable encryption on container
             Container encryptionContainerWithCosmosSystemTextJsonSerializer = containerWithCosmosSystemTextJsonSerializer.WithEncryptor(encryptorWithCosmosSystemTextJsonSerializer);
@@ -1019,11 +988,7 @@
             ItemResponse<TestDocSystemText> createTestDoc = await encryptionContainerWithCosmosSystemTextJsonSerializer.CreateItemAsync(
                 testDocSystemText,
                 new PartitionKey(testDocSystemText.PartitionKey),
-<<<<<<< HEAD
-                LegacyEncryptionTests.GetRequestOptions(dekId, new List<string>() { "/status" }));
-=======
                 GetRequestOptions(dekId, new List<string>() { "/status" }));
->>>>>>> 0481ed56
 
             Assert.AreEqual(HttpStatusCode.Created, createTestDoc.StatusCode);
 
@@ -1767,13 +1732,8 @@
                     this.WrapKeyCallsCount[metadata.Value]++;
                 }
 
-<<<<<<< HEAD
-                EncryptionKeyWrapMetadata responseMetadata = new EncryptionKeyWrapMetadata(metadata.Value + LegacyEncryptionTests.metadataUpdateSuffix);
-                int moveBy = metadata.Value == LegacyEncryptionTests.metadata1.Value ? 1 : 2;
-=======
                 EncryptionKeyWrapMetadata responseMetadata = new(metadata.Value + metadataUpdateSuffix);
                 int moveBy = metadata.Value == metadata1.Value ? 1 : 2;
->>>>>>> 0481ed56
                 return Task.FromResult(new EncryptionKeyWrapResult(key.Select(b => (byte)(b + moveBy)).ToArray(), responseMetadata));
             }
         }
@@ -1842,39 +1802,6 @@
                 return dek.EncryptData(plainText);
             }
 
-<<<<<<< HEAD
-            public override async Task<int> EncryptAsync(byte[] plainText, int plainTextOffset, int plainTextLength, byte[] output, int outputOffset, string dataEncryptionKeyId, string encryptionAlgorithm, CancellationToken cancellationToken = default)
-            {
-                DataEncryptionKey dek = await this.GetEncryptionKeyAsync(
-                    dataEncryptionKeyId,
-                    encryptionAlgorithm,
-                    cancellationToken);
-
-                return dek.EncryptData(plainText, plainTextOffset, plainTextLength, output, outputOffset);
-            }
-
-            public override async Task<int> GetEncryptBytesCountAsync(int plainTextLength, string dataEncryptionKeyId, string encryptionAlgorithm, CancellationToken cancellationToken = default)
-            {
-                DataEncryptionKey dek = await this.GetEncryptionKeyAsync(
-                    dataEncryptionKeyId,
-                    encryptionAlgorithm,
-                    cancellationToken);
-
-                return dek.GetEncryptByteCount(plainTextLength);
-            }
-
-            public override async Task<int> GetDecryptBytesCountAsync(int cipherTextLength, string dataEncryptionKeyId, string encryptionAlgorithm, CancellationToken cancellationToken = default)
-            {
-                DataEncryptionKey dek = await this.GetEncryptionKeyAsync(
-                    dataEncryptionKeyId,
-                    encryptionAlgorithm,
-                    cancellationToken);
-
-                return dek.GetDecryptByteCount(cipherTextLength);
-            }
-
-=======
->>>>>>> 0481ed56
             public override async Task<DataEncryptionKey> GetEncryptionKeyAsync(string dataEncryptionKeyId, string encryptionAlgorithm, CancellationToken cancellationToken = default)
             {
                 return await this.DataEncryptionKeyProvider.FetchDataEncryptionKeyWithoutRawKeyAsync(
