--- conflicted
+++ resolved
@@ -295,14 +295,10 @@
                     DataEncryptionKeyId = dekId,
                     EncryptionAlgorithm = CosmosEncryptionAlgorithm.MdeAeadAes256CbcHmac256Randomized,
                     PathsToEncrypt = TestDoc.PathsToEncrypt,
-<<<<<<< HEAD
-                    JsonProcessor = JsonProcessor.Newtonsoft
-=======
                     CompressionOptions = new CompressionOptions()
                     {
                         Algorithm = CompressionOptions.CompressionAlgorithm.None
                     }
->>>>>>> 86440146
                 }
             },
 #if NET8_0_OR_GREATER
@@ -311,11 +307,6 @@
                     DataEncryptionKeyId = dekId,
                     EncryptionAlgorithm = CosmosEncryptionAlgorithm.MdeAeadAes256CbcHmac256Randomized,
                     PathsToEncrypt = TestDoc.PathsToEncrypt,
-<<<<<<< HEAD
-                    JsonProcessor = JsonProcessor.SystemTextJson
-                }
-            },
-=======
                     CompressionOptions = new CompressionOptions()
                     {
                         Algorithm = CompressionOptions.CompressionAlgorithm.Brotli,
@@ -335,7 +326,29 @@
                     }
                 }
             }
->>>>>>> 86440146
+#endif
+        };
+            }
+        }
+
+        public static IEnumerable<object[]> EncryptionOptionsCombinations => new[] {
+            new object[] { new EncryptionOptions()
+                {
+                    DataEncryptionKeyId = dekId,
+                    EncryptionAlgorithm = CosmosEncryptionAlgorithm.MdeAeadAes256CbcHmac256Randomized,
+                    PathsToEncrypt = TestDoc.PathsToEncrypt,
+                    JsonProcessor = JsonProcessor.Newtonsoft
+                }
+            },
+#if NET8_0_OR_GREATER
+            new object[] { new EncryptionOptions()
+                {
+                    DataEncryptionKeyId = dekId,
+                    EncryptionAlgorithm = CosmosEncryptionAlgorithm.MdeAeadAes256CbcHmac256Randomized,
+                    PathsToEncrypt = TestDoc.PathsToEncrypt,
+                    JsonProcessor = JsonProcessor.SystemTextJson
+                }
+            },
 #endif
         };
     }
