--- conflicted
+++ resolved
@@ -34,11 +34,7 @@
                 PathsToEncrypt = TestDoc.PathsToEncrypt
             };
 
-<<<<<<< HEAD
             Mock<DataEncryptionKey> DekMock = new();
-=======
-            var DekMock = new Mock<DataEncryptionKey>();
->>>>>>> 50c401e5
             DekMock.Setup(m => m.EncryptData(It.IsAny<byte[]>()))
                 .Returns((byte[] plainText) => TestCommon.EncryptData(plainText));
             DekMock.Setup(m => m.GetEncryptByteCount(It.IsAny<int>()))
@@ -47,18 +43,6 @@
                 .Returns((byte[] plainText, int plainTextOffset, int plainTextLength, byte[] output, int outputOffset) => TestCommon.EncryptData(plainText, plainTextOffset, plainTextLength, output, outputOffset));
 
 
-<<<<<<< HEAD
-            mockEncryptor = new Mock<Encryptor>();
-            mockEncryptor.Setup(m => m.GetEncryptionKeyAsync(It.IsAny<string>(), It.IsAny<string>(), It.IsAny<CancellationToken>()))
-                .ReturnsAsync((string dekId, string algorithm, CancellationToken token) =>
-                    dekId == MdeEncryptionProcessorTests.dekId ? DekMock.Object : throw new InvalidOperationException("DEK not found."));
-
-            mockEncryptor.Setup(m => m.EncryptAsync(It.IsAny<byte[]>(), It.IsAny<string>(), It.IsAny<string>(), It.IsAny<CancellationToken>()))
-                .ReturnsAsync((byte[] plainText, string dekId, string algo, CancellationToken t) =>
-                    dekId == MdeEncryptionProcessorTests.dekId ? TestCommon.EncryptData(plainText) : throw new InvalidOperationException("DEK not found."));
-
-            mockEncryptor.Setup(m => m.DecryptAsync(It.IsAny<byte[]>(), It.IsAny<string>(), It.IsAny<string>(), It.IsAny<CancellationToken>()))
-=======
             MdeEncryptionProcessorTests.mockEncryptor = new Mock<Encryptor>();
             MdeEncryptionProcessorTests.mockEncryptor.Setup(m => m.GetEncryptionKeyAsync(It.IsAny<string>(), It.IsAny<string>(), It.IsAny<CancellationToken>()))
                 .ReturnsAsync((string dekId, string algorithm, CancellationToken token) =>
@@ -69,7 +53,6 @@
                     dekId == MdeEncryptionProcessorTests.dekId ? TestCommon.EncryptData(plainText) : throw new InvalidOperationException("DEK not found."));
 
             MdeEncryptionProcessorTests.mockEncryptor.Setup(m => m.DecryptAsync(It.IsAny<byte[]>(), It.IsAny<string>(), It.IsAny<string>(), It.IsAny<CancellationToken>()))
->>>>>>> 50c401e5
                 .ReturnsAsync((byte[] cipherText, string dekId, string algo, CancellationToken t) =>
                     dekId == MdeEncryptionProcessorTests.dekId ? TestCommon.DecryptData(cipherText) : throw new InvalidOperationException("Null DEK was returned."));
         }
