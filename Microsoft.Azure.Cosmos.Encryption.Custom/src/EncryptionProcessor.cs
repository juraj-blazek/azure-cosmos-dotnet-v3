//------------------------------------------------------------
// Copyright (c) Microsoft Corporation.  All rights reserved.
//------------------------------------------------------------

namespace Microsoft.Azure.Cosmos.Encryption.Custom
{
    using System;
    using System.Buffers;
    using System.Collections.Generic;
    using System.Diagnostics;
    using System.IO;
    using System.Linq;
    using System.Text;
    using System.Threading;
    using System.Threading.Tasks;
    using Microsoft.Data.Encryption.Cryptography.Serializers;
    using Newtonsoft.Json;
    using Newtonsoft.Json.Linq;

    /// <summary>
    /// Allows encrypting items in a container using Cosmos Legacy Encryption Algorithm and MDE Encryption Algorithm.
    /// </summary>
    internal static class EncryptionProcessor
    {
        private static readonly SqlSerializerFactory SqlSerializerFactory = new SqlSerializerFactory();

        // UTF-8 encoding.
        private static readonly SqlVarCharSerializer SqlVarCharSerializer = new SqlVarCharSerializer(size: -1, codePageCharacterEncoding: 65001);
        private static readonly SqlBitSerializer SqlBoolSerializer = new SqlBitSerializer();
        private static readonly SqlFloatSerializer SqlDoubleSerializer = new SqlFloatSerializer();
        private static readonly SqlBigIntSerializer SqlLongSerializer = new SqlBigIntSerializer();

        private static readonly JsonSerializerSettings JsonSerializerSettings = new JsonSerializerSettings()
        {
            DateParseHandling = DateParseHandling.None,
        };

        internal static readonly CosmosJsonDotNetSerializer BaseSerializer = new CosmosJsonDotNetSerializer(JsonSerializerSettings);

        /// <remarks>
        /// If there isn't any PathsToEncrypt, input stream will be returned without any modification.
        /// Else input stream will be disposed, and a new stream is returned.
        /// In case of an exception, input stream won't be disposed, but position will be end of stream.
        /// </remarks>
        public static async Task<Stream> EncryptAsync(
            Stream input,
            Encryptor encryptor,
            EncryptionOptions encryptionOptions,
            CosmosDiagnosticsContext diagnosticsContext,
            CancellationToken cancellationToken)
        {
            EncryptionProcessor.ValidateInputForEncrypt(
                input,
                encryptor,
                encryptionOptions);

            if (!encryptionOptions.PathsToEncrypt.Any())
            {
                return input;
            }

            if (!encryptionOptions.PathsToEncrypt.Distinct().SequenceEqual(encryptionOptions.PathsToEncrypt))
            {
                throw new InvalidOperationException("Duplicate paths in PathsToEncrypt passed via EncryptionOptions.");
            }

            foreach (string path in encryptionOptions.PathsToEncrypt)
            {
                if (string.IsNullOrWhiteSpace(path) || path[0] != '/' || path.LastIndexOf('/') != 0)
                {
                    throw new InvalidOperationException($"Invalid path {path ?? string.Empty}, {nameof(encryptionOptions.PathsToEncrypt)}");
                }

                if (string.Equals(path.Substring(1), "id"))
                {
                    throw new InvalidOperationException($"{nameof(encryptionOptions.PathsToEncrypt)} includes a invalid path: '{path}'.");
                }
            }

            JObject itemJObj = EncryptionProcessor.BaseSerializer.FromStream<JObject>(input);
            List<string> pathsEncrypted = new List<string>();
            EncryptionProperties encryptionProperties = null;
            byte[] plainText = null;
            byte[] cipherText = null;
            TypeMarker typeMarker;

            using ArrayPoolManager arrayPoolManager = new ArrayPoolManager();

            switch (encryptionOptions.EncryptionAlgorithm)
            {
                case CosmosEncryptionAlgorithm.MdeAeadAes256CbcHmac256Randomized:

                    foreach (string pathToEncrypt in encryptionOptions.PathsToEncrypt)
                    {
                        string propertyName = pathToEncrypt.Substring(1);
                        if (!itemJObj.TryGetValue(propertyName, out JToken propertyValue))
                        {
                            continue;
                        }

                        if (propertyValue.Type == JTokenType.Null)
                        {
                            continue;
                        }

                        (typeMarker, plainText, int plainTextLength) = EncryptionProcessor.Serialize(propertyValue, arrayPoolManager);

                        if (plainText == null)
                        {
                            continue;
                        }

                        int cipherTextLength = await encryptor.GetEncryptBytesCountAsync(
                            plainText.Length,
                            encryptionOptions.DataEncryptionKeyId,
                            encryptionOptions.EncryptionAlgorithm);

                        byte[] cipherTextWithTypeMarker = arrayPoolManager.Rent(cipherTextLength + 1);

<<<<<<< HEAD
                        cipherTextWithTypeMarker[0] = (byte)typeMarker;

                        int encryptedBytesCount = await encryptor.EncryptAsync(
                            plainText,
                            plainTextOffset: 0,
                            plainTextLength,
                            cipherTextWithTypeMarker,
                            outputOffset: 1,
                            encryptionOptions.DataEncryptionKeyId,
                            encryptionOptions.EncryptionAlgorithm);
=======
                        DataEncryptionKey encryptionKey = await encryptor.GetEncryptionKeyAsync(encryptionOptions.DataEncryptionKeyId, encryptionOptions.EncryptionAlgorithm);

                        int cipherTextLength = encryptionKey.GetEncryptByteCount(plainText.Length);

                        byte[] cipherTextWithTypeMarker = new byte[cipherTextLength + 1];
                        cipherTextWithTypeMarker[0] = (byte)typeMarker;

                        int encryptedBytesCount = encryptionKey.EncryptData(
                            plainText,
                            plainTextOffset: 0,
                            plainTextLength: plainText.Length,
                            cipherTextWithTypeMarker,
                            outputOffset: 1);
>>>>>>> 611b3ac4

                        if (encryptedBytesCount < 0)
                        {
                            throw new InvalidOperationException($"{nameof(Encryptor)} returned null cipherText from {nameof(EncryptAsync)}.");
                        }

<<<<<<< HEAD
                        itemJObj[propertyName] = cipherTextWithTypeMarker.AsSpan(0, encryptedBytesCount + 1).ToArray();
=======
                        itemJObj[propertyName] = cipherTextWithTypeMarker;
>>>>>>> 611b3ac4
                        pathsEncrypted.Add(pathToEncrypt);
                    }

                    encryptionProperties = new EncryptionProperties(
                            encryptionFormatVersion: 3,
                            encryptionOptions.EncryptionAlgorithm,
                            encryptionOptions.DataEncryptionKeyId,
                            encryptedData: null,
                            pathsEncrypted);
                    break;

                case CosmosEncryptionAlgorithm.AEAes256CbcHmacSha256Randomized:

                    JObject toEncryptJObj = new JObject();

                    foreach (string pathToEncrypt in encryptionOptions.PathsToEncrypt)
                    {
                        string propertyName = pathToEncrypt.Substring(1);
                        if (!itemJObj.TryGetValue(propertyName, out JToken propertyValue))
                        {
                            continue;
                        }

                        toEncryptJObj.Add(propertyName, propertyValue.Value<JToken>());
                        itemJObj.Remove(propertyName);
                    }

                    MemoryStream memoryStream = EncryptionProcessor.BaseSerializer.ToStream<JObject>(toEncryptJObj);
                    Debug.Assert(memoryStream != null);
                    Debug.Assert(memoryStream.TryGetBuffer(out _));
                    plainText = memoryStream.ToArray();

                    cipherText = await encryptor.EncryptAsync(
                        plainText,
                        encryptionOptions.DataEncryptionKeyId,
                        encryptionOptions.EncryptionAlgorithm,
                        cancellationToken);

                    if (cipherText == null)
                    {
                        throw new InvalidOperationException($"{nameof(Encryptor)} returned null cipherText from {nameof(EncryptAsync)}.");
                    }

                    encryptionProperties = new EncryptionProperties(
                            encryptionFormatVersion: 2,
                            encryptionOptions.EncryptionAlgorithm,
                            encryptionOptions.DataEncryptionKeyId,
                            encryptedData: cipherText,
                            encryptionOptions.PathsToEncrypt);
                    break;

                default:
                    throw new NotSupportedException($"Encryption Algorithm : {encryptionOptions.EncryptionAlgorithm} is not supported.");
            }

            itemJObj.Add(Constants.EncryptedInfo, JObject.FromObject(encryptionProperties));
            input.Dispose();
            return EncryptionProcessor.BaseSerializer.ToStream(itemJObj);
        }

        /// <remarks>
        /// If there isn't any data that needs to be decrypted, input stream will be returned without any modification.
        /// Else input stream will be disposed, and a new stream is returned.
        /// In case of an exception, input stream won't be disposed, but position will be end of stream.
        /// </remarks>
        public static async Task<(Stream, DecryptionContext)> DecryptAsync(
            Stream input,
            Encryptor encryptor,
            CosmosDiagnosticsContext diagnosticsContext,
            CancellationToken cancellationToken)
        {
            if (input == null)
            {
                return (input, null);
            }

            Debug.Assert(input.CanSeek);
            Debug.Assert(encryptor != null);
            Debug.Assert(diagnosticsContext != null);

            JObject itemJObj = EncryptionProcessor.RetrieveItem(input);
            JObject encryptionPropertiesJObj = EncryptionProcessor.RetrieveEncryptionProperties(itemJObj);

            if (encryptionPropertiesJObj == null)
            {
                input.Position = 0;
                return (input, null);
            }

            EncryptionProperties encryptionProperties = encryptionPropertiesJObj.ToObject<EncryptionProperties>();
            DecryptionContext decryptionContext = encryptionProperties.EncryptionAlgorithm switch
            {
                CosmosEncryptionAlgorithm.MdeAeadAes256CbcHmac256Randomized => await EncryptionProcessor.MdeEncAlgoDecryptObjectAsync(
                    itemJObj,
                    encryptor,
                    encryptionProperties,
                    diagnosticsContext,
                    cancellationToken),
                CosmosEncryptionAlgorithm.AEAes256CbcHmacSha256Randomized => await EncryptionProcessor.LegacyEncAlgoDecryptContentAsync(
                    itemJObj,
                    encryptionProperties,
                    encryptor,
                    diagnosticsContext,
                    cancellationToken),
                _ => throw new NotSupportedException($"Encryption Algorithm : {encryptionProperties.EncryptionAlgorithm} is not supported."),
            };

            input.Dispose();
            return (EncryptionProcessor.BaseSerializer.ToStream(itemJObj), decryptionContext);
        }

        public static async Task<(JObject, DecryptionContext)> DecryptAsync(
            JObject document,
            Encryptor encryptor,
            CosmosDiagnosticsContext diagnosticsContext,
            CancellationToken cancellationToken)
        {
            Debug.Assert(document != null);

            Debug.Assert(encryptor != null);

            JObject encryptionPropertiesJObj = EncryptionProcessor.RetrieveEncryptionProperties(document);

            if (encryptionPropertiesJObj == null)
            {
                return (document, null);
            }

            EncryptionProperties encryptionProperties = encryptionPropertiesJObj.ToObject<EncryptionProperties>();
            DecryptionContext decryptionContext = encryptionProperties.EncryptionAlgorithm switch
            {
                CosmosEncryptionAlgorithm.MdeAeadAes256CbcHmac256Randomized => await EncryptionProcessor.MdeEncAlgoDecryptObjectAsync(
                    document,
                    encryptor,
                    encryptionProperties,
                    diagnosticsContext,
                    cancellationToken),
                CosmosEncryptionAlgorithm.AEAes256CbcHmacSha256Randomized => await EncryptionProcessor.LegacyEncAlgoDecryptContentAsync(
                    document,
                    encryptionProperties,
                    encryptor,
                    diagnosticsContext,
                    cancellationToken),
                _ => throw new NotSupportedException($"Encryption Algorithm : {encryptionProperties.EncryptionAlgorithm} is not supported."),
            };

            return (document, decryptionContext);
        }

        private static async Task<DecryptionContext> MdeEncAlgoDecryptObjectAsync(
            JObject document,
            Encryptor encryptor,
            EncryptionProperties encryptionProperties,
            CosmosDiagnosticsContext diagnosticsContext,
            CancellationToken cancellationToken)
        {
            using ArrayPoolManager arrayPoolManager = new ArrayPoolManager();

            JObject plainTextJObj = new JObject();
            foreach (string path in encryptionProperties.EncryptedPaths)
            {
                string propertyName = path.Substring(1);
                if (!document.TryGetValue(propertyName, out JToken propertyValue))
                {
                    continue;
                }

                byte[] cipherTextWithTypeMarker = propertyValue.ToObject<byte[]>();
                if (cipherTextWithTypeMarker == null)
                {
                    continue;
                }

                int plainTextLength = await encryptor.GetDecryptBytesCountAsync(
                    cipherTextWithTypeMarker.Length - 1,
                    encryptionProperties.DataEncryptionKeyId,
                    encryptionProperties.EncryptionAlgorithm);

                byte[] plainText = arrayPoolManager.Rent(plainTextLength);

                int decryptedCount = await EncryptionProcessor.MdeEncAlgoDecryptPropertyAsync(
                    encryptionProperties,
                    cipherTextWithTypeMarker,
                    cipherTextOffset: 1,
                    cipherTextWithTypeMarker.Length - 1,
                    plainText,
                    encryptor,
                    diagnosticsContext,
                    cancellationToken);

                EncryptionProcessor.DeserializeAndAddProperty(
                    (TypeMarker)cipherTextWithTypeMarker[0],
                    plainText.AsSpan(0, decryptedCount),
                    plainTextJObj,
                    propertyName);
            }

            List<string> pathsDecrypted = new List<string>();
            foreach (JProperty property in plainTextJObj.Properties())
            {
                document[property.Name] = property.Value;
                pathsDecrypted.Add("/" + property.Name);
            }

            DecryptionContext decryptionContext = EncryptionProcessor.CreateDecryptionContext(
                pathsDecrypted,
                encryptionProperties.DataEncryptionKeyId);

            document.Remove(Constants.EncryptedInfo);
            return decryptionContext;
        }

        private static DecryptionContext CreateDecryptionContext(
            List<string> pathsDecrypted,
            string dataEncryptionKeyId)
        {
            DecryptionInfo decryptionInfo = new DecryptionInfo(
                pathsDecrypted,
                dataEncryptionKeyId);

            DecryptionContext decryptionContext = new DecryptionContext(
                new List<DecryptionInfo>() { decryptionInfo });

            return decryptionContext;
        }

        private static async Task<int> MdeEncAlgoDecryptPropertyAsync(
            EncryptionProperties encryptionProperties,
            byte[] cipherText,
            int cipherTextOffset,
            int cipherTextLength,
            byte[] buffer,
            Encryptor encryptor,
            CosmosDiagnosticsContext diagnosticsContext,
            CancellationToken cancellationToken)
        {
            if (encryptionProperties.EncryptionFormatVersion != 3)
            {
                throw new NotSupportedException($"Unknown encryption format version: {encryptionProperties.EncryptionFormatVersion}. Please upgrade your SDK to the latest version.");
            }

            int decryptedCount = await encryptor.DecryptAsync(
                cipherText,
                cipherTextOffset,
                cipherTextLength,
                buffer,
                outputOffset: 0,
                encryptionProperties.DataEncryptionKeyId,
                encryptionProperties.EncryptionAlgorithm,
<<<<<<< HEAD
                cancellationToken);

            if (decryptedCount < 0)
            {
                throw new InvalidOperationException($"{nameof(Encryptor)} returned null plainText from {nameof(DecryptAsync)}.");
            }

            return decryptedCount;
=======
                cancellationToken) ?? throw new InvalidOperationException($"{nameof(Encryptor)} returned null plainText from {nameof(DecryptAsync)}.");
            return plainText;
>>>>>>> 611b3ac4
        }

        private static async Task<DecryptionContext> LegacyEncAlgoDecryptContentAsync(
            JObject document,
            EncryptionProperties encryptionProperties,
            Encryptor encryptor,
            CosmosDiagnosticsContext diagnosticsContext,
            CancellationToken cancellationToken)
        {
            if (encryptionProperties.EncryptionFormatVersion != 2)
            {
                throw new NotSupportedException($"Unknown encryption format version: {encryptionProperties.EncryptionFormatVersion}. Please upgrade your SDK to the latest version.");
            }

            byte[] plainText = await encryptor.DecryptAsync(
                encryptionProperties.EncryptedData,
                encryptionProperties.DataEncryptionKeyId,
                encryptionProperties.EncryptionAlgorithm,
                cancellationToken) ?? throw new InvalidOperationException($"{nameof(Encryptor)} returned null plainText from {nameof(DecryptAsync)}.");
            JObject plainTextJObj;
            using (MemoryStream memoryStream = new MemoryStream(plainText))
            using (StreamReader streamReader = new StreamReader(memoryStream))
            using (JsonTextReader jsonTextReader = new JsonTextReader(streamReader))
            {
                jsonTextReader.ArrayPool = JsonArrayPool.Instance;
                plainTextJObj = JObject.Load(jsonTextReader);
            }

            List<string> pathsDecrypted = new List<string>();
            foreach (JProperty property in plainTextJObj.Properties())
            {
                document.Add(property.Name, property.Value);
                pathsDecrypted.Add("/" + property.Name);
            }

            DecryptionContext decryptionContext = EncryptionProcessor.CreateDecryptionContext(
                pathsDecrypted,
                encryptionProperties.DataEncryptionKeyId);

            document.Remove(Constants.EncryptedInfo);

            return decryptionContext;
        }

        private static void ValidateInputForEncrypt(
            Stream input,
            Encryptor encryptor,
            EncryptionOptions encryptionOptions)
        {
            if (input == null)
            {
                throw new ArgumentNullException(nameof(input));
            }

            if (encryptor == null)
            {
                throw new ArgumentNullException(nameof(encryptor));
            }

            if (encryptionOptions == null)
            {
                throw new ArgumentNullException(nameof(encryptionOptions));
            }

            if (string.IsNullOrWhiteSpace(encryptionOptions.DataEncryptionKeyId))
            {
                throw new ArgumentNullException(nameof(encryptionOptions.DataEncryptionKeyId));
            }

            if (string.IsNullOrWhiteSpace(encryptionOptions.EncryptionAlgorithm))
            {
                throw new ArgumentNullException(nameof(encryptionOptions.EncryptionAlgorithm));
            }

            if (encryptionOptions.PathsToEncrypt == null)
            {
                throw new ArgumentNullException(nameof(encryptionOptions.PathsToEncrypt));
            }
        }

        private static JObject RetrieveItem(
            Stream input)
        {
            Debug.Assert(input != null);

            JObject itemJObj;
            using (StreamReader sr = new StreamReader(input, Encoding.UTF8, detectEncodingFromByteOrderMarks: true, bufferSize: 1024, leaveOpen: true))
            using (JsonTextReader jsonTextReader = new JsonTextReader(sr))
            {
                jsonTextReader.ArrayPool = JsonArrayPool.Instance;
                JsonSerializerSettings jsonSerializerSettings = new JsonSerializerSettings()
                {
                    DateParseHandling = DateParseHandling.None,
                    MaxDepth = 64, // https://github.com/advisories/GHSA-5crp-9r3c-p9vr
                };

                itemJObj = JsonSerializer.Create(jsonSerializerSettings).Deserialize<JObject>(jsonTextReader);
            }

            return itemJObj;
        }

        private static JObject RetrieveEncryptionProperties(
            JObject item)
        {
            JProperty encryptionPropertiesJProp = item.Property(Constants.EncryptedInfo);
            JObject encryptionPropertiesJObj = null;
            if (encryptionPropertiesJProp?.Value != null && encryptionPropertiesJProp.Value.Type == JTokenType.Object)
            {
                encryptionPropertiesJObj = (JObject)encryptionPropertiesJProp.Value;
            }

            return encryptionPropertiesJObj;
        }

        private static (TypeMarker typeMarker, byte[] serializedBytes, int serializedBytesCount) Serialize(JToken propertyValue, ArrayPoolManager arrayPoolManager)
        {
            byte[] buffer;
            int length;
            switch (propertyValue.Type)
            {
                case JTokenType.Undefined:
                    Debug.Assert(false, "Undefined value cannot be in the JSON");
                    return (default, null, -1);
                case JTokenType.Null:
                    Debug.Assert(false, "Null type should have been handled by caller");
                    return (TypeMarker.Null, null, -1);
                case JTokenType.Boolean:
                    (buffer, length) = SerializeFixed(SqlBoolSerializer);
                    return (TypeMarker.Boolean, buffer, length);
                case JTokenType.Float:
                    (buffer, length) = SerializeFixed(SqlDoubleSerializer);
                    return (TypeMarker.Double, buffer, length);
                case JTokenType.Integer:
                    (buffer, length) = SerializeFixed(SqlLongSerializer);
                    return (TypeMarker.Long, buffer, length);
                case JTokenType.String:
                    (buffer, length) = SerializeString(propertyValue.ToObject<string>());
                    return (TypeMarker.String, buffer, length);
                case JTokenType.Array:
                    (buffer, length) = SerializeString(propertyValue.ToString());
                    return (TypeMarker.Array, buffer, length);
                case JTokenType.Object:
                    (buffer, length) = SerializeString(propertyValue.ToString());
                    return (TypeMarker.Object, buffer, length);
                default:
                    throw new InvalidOperationException($" Invalid or Unsupported Data Type Passed : {propertyValue.Type}");
            }

            (byte[], int) SerializeFixed<T>(IFixedSizeSerializer<T> serializer)
            {
                byte[] buffer = arrayPoolManager.Rent(serializer.GetSerializedMaxByteCount());
                int length = serializer.Serialize(propertyValue.ToObject<T>(), buffer);
                return (buffer, length);
            }

            (byte[], int) SerializeString(string value)
            {
                byte[] buffer = arrayPoolManager.Rent(SqlVarCharSerializer.GetSerializedMaxByteCount(value.Length));
                int length = SqlVarCharSerializer.Serialize(value, buffer);
                return (buffer, length);
            }
        }

        private static void DeserializeAndAddProperty(
            TypeMarker typeMarker,
            ReadOnlySpan<byte> serializedBytes,
            JObject jObject,
            string key)
        {
            switch (typeMarker)
            {
                case TypeMarker.Boolean:
                    jObject.Add(key, SqlBoolSerializer.Deserialize(serializedBytes));
                    break;
                case TypeMarker.Double:
                    jObject.Add(key, SqlDoubleSerializer.Deserialize(serializedBytes));
                    break;
                case TypeMarker.Long:
                    jObject.Add(key, SqlLongSerializer.Deserialize(serializedBytes));
                    break;
                case TypeMarker.String:
                    jObject.Add(key, SqlVarCharSerializer.Deserialize(serializedBytes));
                    break;
                case TypeMarker.Array:
                    DeserializeAndAddProperty<JArray>(serializedBytes);
                    break;
                case TypeMarker.Object:
                    DeserializeAndAddProperty<JObject>(serializedBytes);
                    break;
                default:
                    Debug.Fail(string.Format("Unexpected type marker {0}", typeMarker));
                    break;
            }

            void DeserializeAndAddProperty<T>(ReadOnlySpan<byte> serializedBytes)
                where T : JToken
            {
                using ArrayPoolManager<char> manager = new ArrayPoolManager<char>();

                char[] buffer = manager.Rent(SqlVarCharSerializer.GetDeserializedMaxLength(serializedBytes.Length));
                int length = SqlVarCharSerializer.Deserialize(serializedBytes, buffer.AsSpan());

                JsonSerializer serializer = JsonSerializer.Create(JsonSerializerSettings);

                using MemoryTextReader memoryTextReader = new MemoryTextReader(new Memory<char>(buffer, 0, length));
                using JsonTextReader reader = new JsonTextReader(memoryTextReader);

                jObject.Add(key, serializer.Deserialize<T>(reader));
            }
        }

        private enum TypeMarker : byte
        {
            Null = 1, // not used
            String = 2,
            Double = 3,
            Long = 4,
            Boolean = 5,
            Array = 6,
            Object = 7,
        }

        internal static async Task<Stream> DeserializeAndDecryptResponseAsync(
            Stream content,
            Encryptor encryptor,
            CancellationToken cancellationToken)
        {
            JObject contentJObj = EncryptionProcessor.BaseSerializer.FromStream<JObject>(content);

            if (!(contentJObj.SelectToken(Constants.DocumentsResourcePropertyName) is JArray documents))
            {
                throw new InvalidOperationException("Feed Response body contract was violated. Feed response did not have an array of Documents");
            }

            foreach (JToken value in documents)
            {
                if (!(value is JObject document))
                {
                    continue;
                }

                CosmosDiagnosticsContext diagnosticsContext = CosmosDiagnosticsContext.Create(null);
                using (diagnosticsContext.CreateScope("EncryptionProcessor.DeserializeAndDecryptResponseAsync"))
                {
                    await EncryptionProcessor.DecryptAsync(
                        document,
                        encryptor,
                        diagnosticsContext,
                        cancellationToken);
                }
            }

            // the contents of contentJObj get decrypted in place for MDE algorithm model, and for legacy model _ei property is removed
            // and corresponding decrypted properties are added back in the documents.
            return EncryptionProcessor.BaseSerializer.ToStream(contentJObj);
        }

        internal static int GetOriginalBase64Length(string base64string)
        {
            if (string.IsNullOrEmpty(base64string))
            {
                return 0;
            }

            int paddingCount = 0;
            int characterCount = base64string.Length;
            if (base64string[characterCount - 1] == '=')
            {
                paddingCount++;
            }

            if (base64string[characterCount - 2] == '=')
            {
                paddingCount++;
            }

            return (3 * (characterCount / 4)) - paddingCount;
        }
    }
}<|MERGE_RESOLUTION|>--- conflicted
+++ resolved
@@ -110,50 +110,27 @@
                             continue;
                         }
 
-                        int cipherTextLength = await encryptor.GetEncryptBytesCountAsync(
-                            plainText.Length,
-                            encryptionOptions.DataEncryptionKeyId,
-                            encryptionOptions.EncryptionAlgorithm);
+                        DataEncryptionKey encryptionKey = await encryptor.GetEncryptionKeyAsync(encryptionOptions.DataEncryptionKeyId, encryptionOptions.EncryptionAlgorithm);
+
+                        int cipherTextLength = encryptionKey.GetEncryptByteCount(plainText.Length);
 
                         byte[] cipherTextWithTypeMarker = arrayPoolManager.Rent(cipherTextLength + 1);
 
-<<<<<<< HEAD
                         cipherTextWithTypeMarker[0] = (byte)typeMarker;
 
-                        int encryptedBytesCount = await encryptor.EncryptAsync(
+                        int encryptedBytesCount = await encryptionKey.EncryptAsync(
                             plainText,
                             plainTextOffset: 0,
                             plainTextLength,
                             cipherTextWithTypeMarker,
-                            outputOffset: 1,
-                            encryptionOptions.DataEncryptionKeyId,
-                            encryptionOptions.EncryptionAlgorithm);
-=======
-                        DataEncryptionKey encryptionKey = await encryptor.GetEncryptionKeyAsync(encryptionOptions.DataEncryptionKeyId, encryptionOptions.EncryptionAlgorithm);
-
-                        int cipherTextLength = encryptionKey.GetEncryptByteCount(plainText.Length);
-
-                        byte[] cipherTextWithTypeMarker = new byte[cipherTextLength + 1];
-                        cipherTextWithTypeMarker[0] = (byte)typeMarker;
-
-                        int encryptedBytesCount = encryptionKey.EncryptData(
-                            plainText,
-                            plainTextOffset: 0,
-                            plainTextLength: plainText.Length,
-                            cipherTextWithTypeMarker,
                             outputOffset: 1);
->>>>>>> 611b3ac4
 
                         if (encryptedBytesCount < 0)
                         {
                             throw new InvalidOperationException($"{nameof(Encryptor)} returned null cipherText from {nameof(EncryptAsync)}.");
                         }
 
-<<<<<<< HEAD
                         itemJObj[propertyName] = cipherTextWithTypeMarker.AsSpan(0, encryptedBytesCount + 1).ToArray();
-=======
-                        itemJObj[propertyName] = cipherTextWithTypeMarker;
->>>>>>> 611b3ac4
                         pathsEncrypted.Add(pathToEncrypt);
                     }
 
@@ -403,7 +380,6 @@
                 outputOffset: 0,
                 encryptionProperties.DataEncryptionKeyId,
                 encryptionProperties.EncryptionAlgorithm,
-<<<<<<< HEAD
                 cancellationToken);
 
             if (decryptedCount < 0)
@@ -412,10 +388,6 @@
             }
 
             return decryptedCount;
-=======
-                cancellationToken) ?? throw new InvalidOperationException($"{nameof(Encryptor)} returned null plainText from {nameof(DecryptAsync)}.");
-            return plainText;
->>>>>>> 611b3ac4
         }
 
         private static async Task<DecryptionContext> LegacyEncAlgoDecryptContentAsync(
