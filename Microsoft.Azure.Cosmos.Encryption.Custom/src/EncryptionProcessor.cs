//------------------------------------------------------------
// Copyright (c) Microsoft Corporation.  All rights reserved.
//------------------------------------------------------------

namespace Microsoft.Azure.Cosmos.Encryption.Custom
{
    using System;
    using System.Collections.Generic;
    using System.Diagnostics;
    using System.IO;
    using System.Linq;
    using System.Text;
    using System.Threading;
    using System.Threading.Tasks;
    using Microsoft.Azure.Cosmos.Encryption.Custom.Transformation;
    using Newtonsoft.Json;
    using Newtonsoft.Json.Linq;

    /// <summary>
    /// Allows encrypting items in a container using Cosmos Legacy Encryption Algorithm and MDE Encryption Algorithm.
    /// </summary>
    internal static class EncryptionProcessor
    {
        internal static readonly JsonSerializerSettings JsonSerializerSettings = new ()
        {
            DateParseHandling = DateParseHandling.None,
        };

        internal static readonly CosmosJsonDotNetSerializer BaseSerializer = new (JsonSerializerSettings);

#if ENCRYPTION_CUSTOM_PREVIEW && NET8_0_OR_GREATER
        private static readonly StreamProcessor StreamProcessor = new ();
        private static readonly ArrayStreamProcessor ArrayStreamProcessor = new ();
#endif

        private static readonly MdeEncryptionProcessor MdeEncryptionProcessor = new ();

        /// <remarks>
        /// If there isn't any PathsToEncrypt, input stream will be returned without any modification.
        /// Else input stream will be disposed, and a new stream is returned.
        /// In case of an exception, input stream won't be disposed, but position will be end of stream.
        /// </remarks>
        public static async Task<Stream> EncryptAsync(
            Stream input,
            Encryptor encryptor,
            EncryptionOptions encryptionOptions,
            CosmosDiagnosticsContext diagnosticsContext,
            CancellationToken cancellationToken)
        {
            _ = diagnosticsContext;

            ValidateInputForEncrypt(
                input,
                encryptor,
                encryptionOptions);

            if (!encryptionOptions.PathsToEncrypt.Any())
            {
                return input;
            }

#pragma warning disable CS0618 // Type or member is obsolete
            return encryptionOptions.EncryptionAlgorithm switch
            {
                CosmosEncryptionAlgorithm.MdeAeadAes256CbcHmac256Randomized => await MdeEncryptionProcessor.EncryptAsync(input, encryptor, encryptionOptions, cancellationToken),
                CosmosEncryptionAlgorithm.AEAes256CbcHmacSha256Randomized => await AeAesEncryptionProcessor.EncryptAsync(input, encryptor, encryptionOptions, cancellationToken),
                _ => throw new NotSupportedException($"Encryption Algorithm : {encryptionOptions.EncryptionAlgorithm} is not supported."),
            };
#pragma warning restore CS0618 // Type or member is obsolete
        }

#if ENCRYPTION_CUSTOM_PREVIEW && NET8_0_OR_GREATER
        public static async Task EncryptAsync(
            Stream input,
            Stream output,
            Encryptor encryptor,
            EncryptionOptions encryptionOptions,
            CosmosDiagnosticsContext diagnosticsContext,
            CancellationToken cancellationToken)
        {
            _ = diagnosticsContext;

            ValidateInputForEncrypt(
                input,
                encryptor,
                encryptionOptions);

            if (!encryptionOptions.PathsToEncrypt.Any())
            {
                await input.CopyToAsync(output, cancellationToken);
                output.Position = 0;
                return;
            }

<<<<<<< HEAD
            if (encryptionOptions.PathsToEncrypt is not HashSet<string> && encryptionOptions.PathsToEncrypt.Distinct().Count() != encryptionOptions.PathsToEncrypt.Count())
            {
                throw new InvalidOperationException("Duplicate paths in PathsToEncrypt passed via EncryptionOptions.");
            }

            foreach (string path in encryptionOptions.PathsToEncrypt)
            {
                if (string.IsNullOrWhiteSpace(path) || path[0] != '/' || path.IndexOf('/', 1) != -1)
                {
                    throw new InvalidOperationException($"Invalid path {path ?? string.Empty}, {nameof(encryptionOptions.PathsToEncrypt)}");
                }

                if (path.AsSpan(1).Equals("id".AsSpan(), StringComparison.Ordinal))
                {
                    throw new InvalidOperationException($"{nameof(encryptionOptions.PathsToEncrypt)} includes a invalid path: '{path}'.");
                }
            }

            switch (encryptionOptions.EncryptionAlgorithm)
=======
            if (encryptionOptions.EncryptionAlgorithm != CosmosEncryptionAlgorithm.MdeAeadAes256CbcHmac256Randomized)
            {
                throw new NotSupportedException($"Streaming mode is only allowed for {nameof(CosmosEncryptionAlgorithm.MdeAeadAes256CbcHmac256Randomized)}");
            }

            if (encryptionOptions.JsonProcessor != JsonProcessor.Stream)
>>>>>>> b4da46cf
            {
#pragma warning disable CS0618 // Type or member is obsolete
                case CosmosEncryptionAlgorithm.AEAes256CbcHmacSha256Randomized:
                    {
                        Stream result = await AeAesEncryptionProcessor.EncryptAsync(input, encryptor, encryptionOptions, cancellationToken);
                        await result.CopyToAsync(output, cancellationToken);
                        output.Position = 0;
                        return;
                    }
#pragma warning restore CS0618 // Type or member is obsolete
                case CosmosEncryptionAlgorithm.MdeAeadAes256CbcHmac256Randomized:
                    switch (encryptionOptions.JsonProcessor)
                    {
                        case JsonProcessor.Stream:
                            await EncryptionProcessor.StreamProcessor.EncryptStreamAsync(input, output, encryptor, encryptionOptions, cancellationToken);
                            break;
                        case JsonProcessor.Newtonsoft:
                            await EncryptionProcessor.MdeEncryptionProcessor.EncryptStreamAsync(input, output, encryptor, encryptionOptions, cancellationToken);
                            break;
                        default:
                            throw new NotSupportedException($"Streaming mode is not supported for {encryptionOptions.JsonProcessor}");
                    }

                    break;
                default:
                    throw new NotSupportedException($"Encryption algorithm {encryptionOptions.EncryptionAlgorithm} not supported.");
            }
        }
#endif

        /// <remarks>
        /// If there isn't any data that needs to be decrypted, input stream will be returned without any modification.
        /// Else input stream will be disposed, and a new stream is returned.
        /// In case of an exception, input stream won't be disposed, but position will be end of stream.
        /// </remarks>
        public static async Task<(Stream, DecryptionContext)> DecryptAsync(
            Stream input,
            Encryptor encryptor,
            CosmosDiagnosticsContext diagnosticsContext,
            CancellationToken cancellationToken)
        {
            if (input == null)
            {
                return (input, null);
            }

            Debug.Assert(input.CanSeek);
            Debug.Assert(encryptor != null);
            Debug.Assert(diagnosticsContext != null);

            JObject itemJObj = RetrieveItem(input);
            JObject encryptionPropertiesJObj = RetrieveEncryptionProperties(itemJObj);

            if (encryptionPropertiesJObj == null)
            {
                input.Position = 0;
                return (input, null);
            }

            DecryptionContext decryptionContext = await DecryptInternalAsync(encryptor, diagnosticsContext, itemJObj, encryptionPropertiesJObj, cancellationToken);
#if NET8_0_OR_GREATER
            await input.DisposeAsync();
#else
            input.Dispose();
#endif
            return (BaseSerializer.ToStream(itemJObj), decryptionContext);
        }

        public static async Task<(Stream, DecryptionContext)> DecryptAsync(
            Stream input,
            Encryptor encryptor,
            CosmosDiagnosticsContext diagnosticsContext,
            JsonProcessor jsonProcessor,
            CancellationToken cancellationToken)
        {
            return jsonProcessor switch
            {
                JsonProcessor.Newtonsoft => await DecryptAsync(input, encryptor, diagnosticsContext, cancellationToken),
#if ENCRYPTION_CUSTOM_PREVIEW && NET8_0_OR_GREATER
                JsonProcessor.Stream => await DecryptStreamAsync(input, encryptor, diagnosticsContext, cancellationToken),
#endif
                _ => throw new InvalidOperationException("Unsupported Json Processor")
            };
        }

#if ENCRYPTION_CUSTOM_PREVIEW && NET8_0_OR_GREATER
        public static async Task<DecryptionContext> DecryptAsync(
            Stream input,
            Stream output,
            Encryptor encryptor,
            CosmosDiagnosticsContext diagnosticsContext,
            JsonProcessor jsonProcessor,
            CancellationToken cancellationToken)
        {
            if (input == null)
            {
                return null;
            }

            Debug.Assert(input.CanSeek);
            Debug.Assert(output.CanWrite);
            Debug.Assert(output.CanSeek);
            Debug.Assert(encryptor != null);
            Debug.Assert(diagnosticsContext != null);
            input.Position = 0;

            EncryptionPropertiesWrapper properties = await System.Text.Json.JsonSerializer.DeserializeAsync<EncryptionPropertiesWrapper>(input, cancellationToken: cancellationToken);
            input.Position = 0;
            if (properties?.EncryptionProperties == null)
            {
                await input.CopyToAsync(output, cancellationToken: cancellationToken);
                output.Position = 0;
                return null;
            }

            DecryptionContext context;
#pragma warning disable CS0618 // Type or member is obsolete
            if (properties.EncryptionProperties.EncryptionAlgorithm == CosmosEncryptionAlgorithm.MdeAeadAes256CbcHmac256Randomized)
            {
                switch (jsonProcessor)
                {
                    case JsonProcessor.Stream:
                        context = await StreamProcessor.DecryptStreamAsync(input, output, encryptor, properties.EncryptionProperties, diagnosticsContext, cancellationToken);
                        break;
                    case JsonProcessor.Newtonsoft:
                        (Stream ms, context) = await EncryptionProcessor.DecryptAsync(input, encryptor, diagnosticsContext, cancellationToken);
                        await ms.CopyToAsync(output, cancellationToken);
                        output.Position = 0;
                        break;
                    default:
                        throw new NotSupportedException($"Streaming mode is not supported for {jsonProcessor}");
                }
            }
            else if (properties.EncryptionProperties.EncryptionAlgorithm == CosmosEncryptionAlgorithm.AEAes256CbcHmacSha256Randomized)
            {
                (Stream stream, context) = await DecryptAsync(input, encryptor, diagnosticsContext, cancellationToken);
                await stream.CopyToAsync(output, cancellationToken);
                output.Position = 0;
            }
            else
            {
                input.Position = 0;
                throw new NotSupportedException($"Encryption Algorithm: {properties.EncryptionProperties.EncryptionAlgorithm} is not supported.");
            }
#pragma warning restore CS0618 // Type or member is obsolete

            if (context == null)
            {
                input.Position = 0;
                return null;
            }

            await input.DisposeAsync();
            return context;
        }
#endif

#if ENCRYPTION_CUSTOM_PREVIEW && NET8_0_OR_GREATER
        public static async Task<(Stream, DecryptionContext)> DecryptStreamAsync(
            Stream input,
            Encryptor encryptor,
            CosmosDiagnosticsContext diagnosticsContext,
            CancellationToken cancellationToken)
        {
            if (input == null)
            {
                return (input, null);
            }

            Debug.Assert(input.CanSeek);
            Debug.Assert(encryptor != null);
            Debug.Assert(diagnosticsContext != null);
            input.Position = 0;

            EncryptionPropertiesWrapper properties = await System.Text.Json.JsonSerializer.DeserializeAsync<EncryptionPropertiesWrapper>(input, cancellationToken: cancellationToken);
            input.Position = 0;
            if (properties?.EncryptionProperties == null)
            {
                return (input, null);
            }

            MemoryStream ms = new ();

            DecryptionContext context = await StreamProcessor.DecryptStreamAsync(input, ms, encryptor, properties.EncryptionProperties, diagnosticsContext, cancellationToken);
            if (context == null)
            {
                input.Position = 0;
                return (input, null);
            }

            await input.DisposeAsync();
            return (ms, context);
        }

#endif

        public static async Task<(JObject, DecryptionContext)> DecryptAsync(
            JObject document,
            Encryptor encryptor,
            CosmosDiagnosticsContext diagnosticsContext,
            CancellationToken cancellationToken)
        {
            Debug.Assert(document != null);

            Debug.Assert(encryptor != null);

            JObject encryptionPropertiesJObj = RetrieveEncryptionProperties(document);

            if (encryptionPropertiesJObj == null)
            {
                return (document, null);
            }

            DecryptionContext decryptionContext = await DecryptInternalAsync(encryptor, diagnosticsContext, document, encryptionPropertiesJObj, cancellationToken);

            return (document, decryptionContext);
        }

        private static async Task<DecryptionContext> DecryptInternalAsync(Encryptor encryptor, CosmosDiagnosticsContext diagnosticsContext, JObject itemJObj, JObject encryptionPropertiesJObj, CancellationToken cancellationToken)
        {
            EncryptionProperties encryptionProperties = encryptionPropertiesJObj.ToObject<EncryptionProperties>();
#pragma warning disable CS0618 // Type or member is obsolete
            DecryptionContext decryptionContext = encryptionProperties.EncryptionAlgorithm switch
            {
                CosmosEncryptionAlgorithm.MdeAeadAes256CbcHmac256Randomized => await MdeEncryptionProcessor.DecryptObjectAsync(
                    itemJObj,
                    encryptor,
                    encryptionProperties,
                    diagnosticsContext,
                    cancellationToken),
                CosmosEncryptionAlgorithm.AEAes256CbcHmacSha256Randomized => await AeAesEncryptionProcessor.DecryptContentAsync(
                    itemJObj,
                    encryptionProperties,
                    encryptor,
                    diagnosticsContext,
                    cancellationToken),
                _ => throw new NotSupportedException($"Encryption Algorithm : {encryptionProperties.EncryptionAlgorithm} is not supported."),
            };
#pragma warning restore CS0618 // Type or member is obsolete
            return decryptionContext;
        }

        internal static DecryptionContext CreateDecryptionContext(
            List<string> pathsDecrypted,
            string dataEncryptionKeyId)
        {
            DecryptionInfo decryptionInfo = new (
                pathsDecrypted,
                dataEncryptionKeyId);

            DecryptionContext decryptionContext = new (
                new List<DecryptionInfo>() { decryptionInfo });

            return decryptionContext;
        }

        private static void ValidateInputForEncrypt(
            Stream input,
            Encryptor encryptor,
            EncryptionOptions encryptionOptions)
        {
#if NET8_0_OR_GREATER
            ArgumentNullException.ThrowIfNull(input);
            ArgumentNullException.ThrowIfNull(encryptor);
            ArgumentNullException.ThrowIfNull(encryptionOptions);
#else
            if (input == null)
            {
                throw new ArgumentNullException(nameof(input));
            }

            if (encryptor == null)
            {
                throw new ArgumentNullException(nameof(encryptor));
            }

            if (encryptionOptions == null)
            {
                throw new ArgumentNullException(nameof(encryptionOptions));
            }
#endif

            encryptionOptions.Validate();
        }

        private static JObject RetrieveItem(
            Stream input)
        {
            Debug.Assert(input != null);

            JObject itemJObj;
            using (StreamReader sr = new (input, Encoding.UTF8, detectEncodingFromByteOrderMarks: true, bufferSize: 1024, leaveOpen: true))
            using (JsonTextReader jsonTextReader = new (sr))
            {
                jsonTextReader.ArrayPool = JsonArrayPool.Instance;
                JsonSerializerSettings jsonSerializerSettings = new ()
                {
                    DateParseHandling = DateParseHandling.None,
                    MaxDepth = 64, // https://github.com/advisories/GHSA-5crp-9r3c-p9vr
                };

                itemJObj = Newtonsoft.Json.JsonSerializer.Create(jsonSerializerSettings).Deserialize<JObject>(jsonTextReader);
            }

            return itemJObj;
        }

        private static JObject RetrieveEncryptionProperties(
            JObject item)
        {
            JProperty encryptionPropertiesJProp = item.Property(Constants.EncryptedInfo);
            JObject encryptionPropertiesJObj = null;
            if (encryptionPropertiesJProp?.Value != null && encryptionPropertiesJProp.Value.Type == JTokenType.Object)
            {
                encryptionPropertiesJObj = (JObject)encryptionPropertiesJProp.Value;
            }

            return encryptionPropertiesJObj;
        }

        internal static async Task<Stream> DeserializeAndDecryptResponseAsync(
            Stream content,
            Encryptor encryptor,
            CancellationToken cancellationToken)
        {
            JObject contentJObj = BaseSerializer.FromStream<JObject>(content);

            if (contentJObj.SelectToken(Constants.DocumentsResourcePropertyName) is not JArray documents)
            {
                throw new InvalidOperationException("Feed Response body contract was violated. Feed response did not have an array of Documents");
            }

            foreach (JToken value in documents)
            {
                if (value is not JObject document)
                {
                    continue;
                }

                CosmosDiagnosticsContext diagnosticsContext = CosmosDiagnosticsContext.Create(null);
                using (diagnosticsContext.CreateScope("EncryptionProcessor.DeserializeAndDecryptResponseAsync"))
                {
                    await DecryptAsync(
                        document,
                        encryptor,
                        diagnosticsContext,
                        cancellationToken);
                }
            }

            // the contents of contentJObj get decrypted in place for MDE algorithm model, and for legacy model _ei property is removed
            // and corresponding decrypted properties are added back in the documents.
            return BaseSerializer.ToStream(contentJObj);
        }

#if ENCRYPTION_CUSTOM_PREVIEW && NET8_0_OR_GREATER
        internal static async Task DeserializeAndDecryptResponseAsync(
            Stream inputStream,
            Stream outputStream,
            Encryptor encryptor,
            StreamManager streamManager,
            CancellationToken cancellationToken)
        {
            await ArrayStreamProcessor.DeserializeAndDecryptCollectionAsync(
                inputStream,
                outputStream,
                encryptor,
                streamManager,
                cancellationToken);
        }
#endif

    }
}<|MERGE_RESOLUTION|>--- conflicted
+++ resolved
@@ -92,34 +92,7 @@
                 return;
             }
 
-<<<<<<< HEAD
-            if (encryptionOptions.PathsToEncrypt is not HashSet<string> && encryptionOptions.PathsToEncrypt.Distinct().Count() != encryptionOptions.PathsToEncrypt.Count())
-            {
-                throw new InvalidOperationException("Duplicate paths in PathsToEncrypt passed via EncryptionOptions.");
-            }
-
-            foreach (string path in encryptionOptions.PathsToEncrypt)
-            {
-                if (string.IsNullOrWhiteSpace(path) || path[0] != '/' || path.IndexOf('/', 1) != -1)
-                {
-                    throw new InvalidOperationException($"Invalid path {path ?? string.Empty}, {nameof(encryptionOptions.PathsToEncrypt)}");
-                }
-
-                if (path.AsSpan(1).Equals("id".AsSpan(), StringComparison.Ordinal))
-                {
-                    throw new InvalidOperationException($"{nameof(encryptionOptions.PathsToEncrypt)} includes a invalid path: '{path}'.");
-                }
-            }
-
             switch (encryptionOptions.EncryptionAlgorithm)
-=======
-            if (encryptionOptions.EncryptionAlgorithm != CosmosEncryptionAlgorithm.MdeAeadAes256CbcHmac256Randomized)
-            {
-                throw new NotSupportedException($"Streaming mode is only allowed for {nameof(CosmosEncryptionAlgorithm.MdeAeadAes256CbcHmac256Randomized)}");
-            }
-
-            if (encryptionOptions.JsonProcessor != JsonProcessor.Stream)
->>>>>>> b4da46cf
             {
 #pragma warning disable CS0618 // Type or member is obsolete
                 case CosmosEncryptionAlgorithm.AEAes256CbcHmacSha256Randomized:
