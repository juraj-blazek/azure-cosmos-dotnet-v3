//------------------------------------------------------------
// Copyright (c) Microsoft Corporation.  All rights reserved.
//------------------------------------------------------------

namespace Microsoft.Azure.Cosmos.Encryption.Custom
{
    using System;
    using System.Buffers;
    using System.Collections.Generic;
    using System.Diagnostics;
    using System.IO;
    using System.Linq;
    using System.Text;
    using System.Threading;
    using System.Threading.Tasks;
    using Microsoft.Data.Encryption.Cryptography.Serializers;
    using Newtonsoft.Json;
    using Newtonsoft.Json.Linq;

    /// <summary>
    /// Allows encrypting items in a container using Cosmos Legacy Encryption Algorithm and MDE Encryption Algorithm.
    /// </summary>
    internal static class EncryptionProcessor
    {
        private static readonly SqlSerializerFactory SqlSerializerFactory = new ();

        // UTF-8 encoding.
<<<<<<< HEAD
        private static readonly SqlVarCharSerializer SqlVarCharSerializer = new SqlVarCharSerializer(size: -1, codePageCharacterEncoding: 65001);
        private static readonly SqlBitSerializer SqlBoolSerializer = new SqlBitSerializer();
        private static readonly SqlFloatSerializer SqlDoubleSerializer = new SqlFloatSerializer();
        private static readonly SqlBigIntSerializer SqlLongSerializer = new SqlBigIntSerializer();
=======
        private static readonly SqlVarCharSerializer SqlVarCharSerializer = new (size: -1, codePageCharacterEncoding: 65001);
>>>>>>> 0481ed56

        private static readonly JsonSerializerSettings JsonSerializerSettings = new ()
        {
            DateParseHandling = DateParseHandling.None,
        };

        internal static readonly CosmosJsonDotNetSerializer BaseSerializer = new (JsonSerializerSettings);

        /// <remarks>
        /// If there isn't any PathsToEncrypt, input stream will be returned without any modification.
        /// Else input stream will be disposed, and a new stream is returned.
        /// In case of an exception, input stream won't be disposed, but position will be end of stream.
        /// </remarks>
        public static async Task<Stream> EncryptAsync(
            Stream input,
            Encryptor encryptor,
            EncryptionOptions encryptionOptions,
            CosmosDiagnosticsContext diagnosticsContext,
            CancellationToken cancellationToken)
        {
            _ = diagnosticsContext;

            EncryptionProcessor.ValidateInputForEncrypt(
                input,
                encryptor,
                encryptionOptions);

            if (!encryptionOptions.PathsToEncrypt.Any())
            {
                return input;
            }

            if (encryptionOptions.PathsToEncrypt.Distinct().Count() != encryptionOptions.PathsToEncrypt.Count())
            {
                throw new InvalidOperationException("Duplicate paths in PathsToEncrypt passed via EncryptionOptions.");
            }

            foreach (string path in encryptionOptions.PathsToEncrypt)
            {
                if (string.IsNullOrWhiteSpace(path) || path[0] != '/' || path.IndexOf('/', 1) != -1)
                {
                    throw new InvalidOperationException($"Invalid path {path ?? string.Empty}, {nameof(encryptionOptions.PathsToEncrypt)}");
                }

                if (path.AsSpan(1).Equals("id".AsSpan(), StringComparison.Ordinal))
                {
                    throw new InvalidOperationException($"{nameof(encryptionOptions.PathsToEncrypt)} includes a invalid path: '{path}'.");
                }
            }

            JObject itemJObj = EncryptionProcessor.BaseSerializer.FromStream<JObject>(input);
            List<string> pathsEncrypted = new (encryptionOptions.PathsToEncrypt.Count());
            EncryptionProperties encryptionProperties = null;
            byte[] plainText = null;
            byte[] cipherText = null;
            TypeMarker typeMarker;

<<<<<<< HEAD
            using ArrayPoolManager arrayPoolManager = new ArrayPoolManager();

=======
#pragma warning disable CS0618 // Type or member is obsolete
>>>>>>> 0481ed56
            switch (encryptionOptions.EncryptionAlgorithm)
            {
                case CosmosEncryptionAlgorithm.MdeAeadAes256CbcHmac256Randomized:

                    DataEncryptionKey encryptionKey = await encryptor.GetEncryptionKeyAsync(encryptionOptions.DataEncryptionKeyId, encryptionOptions.EncryptionAlgorithm);

                    foreach (string pathToEncrypt in encryptionOptions.PathsToEncrypt)
                    {
                        string propertyName = pathToEncrypt.Substring(1);
                        if (!itemJObj.TryGetValue(propertyName, out JToken propertyValue))
                        {
                            continue;
                        }

                        if (propertyValue.Type == JTokenType.Null)
                        {
                            continue;
                        }

                        (typeMarker, plainText, int plainTextLength) = EncryptionProcessor.Serialize(propertyValue, arrayPoolManager);

                        if (plainText == null)
                        {
                            continue;
                        }

                        int cipherTextLength = encryptionKey.GetEncryptByteCount(plainText.Length);

<<<<<<< HEAD
                        byte[] cipherTextWithTypeMarker = arrayPoolManager.Rent(cipherTextLength + 1);

=======
                        DataEncryptionKey encryptionKey = await encryptor.GetEncryptionKeyAsync(encryptionOptions.DataEncryptionKeyId, encryptionOptions.EncryptionAlgorithm);

                        int cipherTextLength = encryptionKey.GetEncryptByteCount(plainText.Length);

                        byte[] cipherTextWithTypeMarker = new byte[cipherTextLength + 1];
>>>>>>> 0481ed56
                        cipherTextWithTypeMarker[0] = (byte)typeMarker;

                        int encryptedBytesCount = encryptionKey.EncryptData(
                            plainText,
                            plainTextOffset: 0,
<<<<<<< HEAD
                            plainTextLength,
=======
                            plainTextLength: plainText.Length,
>>>>>>> 0481ed56
                            cipherTextWithTypeMarker,
                            outputOffset: 1);

                        if (encryptedBytesCount < 0)
                        {
                            throw new InvalidOperationException($"{nameof(Encryptor)} returned null cipherText from {nameof(EncryptAsync)}.");
                        }

<<<<<<< HEAD
                        itemJObj[propertyName] = cipherTextWithTypeMarker.AsSpan(0, encryptedBytesCount + 1).ToArray();
=======
                        itemJObj[propertyName] = cipherTextWithTypeMarker;
>>>>>>> 0481ed56
                        pathsEncrypted.Add(pathToEncrypt);
                    }

                    encryptionProperties = new EncryptionProperties(
                            encryptionFormatVersion: 3,
                            encryptionOptions.EncryptionAlgorithm,
                            encryptionOptions.DataEncryptionKeyId,
                            encryptedData: null,
                            pathsEncrypted);
                    break;

                case CosmosEncryptionAlgorithm.AEAes256CbcHmacSha256Randomized:

                    JObject toEncryptJObj = new ();

                    foreach (string pathToEncrypt in encryptionOptions.PathsToEncrypt)
                    {
                        string propertyName = pathToEncrypt.Substring(1);
                        if (!itemJObj.TryGetValue(propertyName, out JToken propertyValue))
                        {
                            continue;
                        }

                        toEncryptJObj.Add(propertyName, propertyValue.Value<JToken>());
                        itemJObj.Remove(propertyName);
                    }

                    MemoryStream memoryStream = EncryptionProcessor.BaseSerializer.ToStream<JObject>(toEncryptJObj);
                    Debug.Assert(memoryStream != null);
                    Debug.Assert(memoryStream.TryGetBuffer(out _));
                    plainText = memoryStream.ToArray();

                    cipherText = await encryptor.EncryptAsync(
                        plainText,
                        encryptionOptions.DataEncryptionKeyId,
                        encryptionOptions.EncryptionAlgorithm,
                        cancellationToken);

                    if (cipherText == null)
                    {
                        throw new InvalidOperationException($"{nameof(Encryptor)} returned null cipherText from {nameof(EncryptAsync)}.");
                    }

                    encryptionProperties = new EncryptionProperties(
                            encryptionFormatVersion: 2,
                            encryptionOptions.EncryptionAlgorithm,
                            encryptionOptions.DataEncryptionKeyId,
                            encryptedData: cipherText,
                            encryptionOptions.PathsToEncrypt);
                    break;

                default:
                    throw new NotSupportedException($"Encryption Algorithm : {encryptionOptions.EncryptionAlgorithm} is not supported.");
            }
#pragma warning restore CS0618 // Type or member is obsolete

            itemJObj.Add(Constants.EncryptedInfo, JObject.FromObject(encryptionProperties));
            input.Dispose();
            return EncryptionProcessor.BaseSerializer.ToStream(itemJObj);
        }

        /// <remarks>
        /// If there isn't any data that needs to be decrypted, input stream will be returned without any modification.
        /// Else input stream will be disposed, and a new stream is returned.
        /// In case of an exception, input stream won't be disposed, but position will be end of stream.
        /// </remarks>
        public static async Task<(Stream, DecryptionContext)> DecryptAsync(
            Stream input,
            Encryptor encryptor,
            CosmosDiagnosticsContext diagnosticsContext,
            CancellationToken cancellationToken)
        {
            if (input == null)
            {
                return (input, null);
            }

            Debug.Assert(input.CanSeek);
            Debug.Assert(encryptor != null);
            Debug.Assert(diagnosticsContext != null);

            JObject itemJObj = EncryptionProcessor.RetrieveItem(input);
            JObject encryptionPropertiesJObj = EncryptionProcessor.RetrieveEncryptionProperties(itemJObj);

            if (encryptionPropertiesJObj == null)
            {
                input.Position = 0;
                return (input, null);
            }

            EncryptionProperties encryptionProperties = encryptionPropertiesJObj.ToObject<EncryptionProperties>();
#pragma warning disable CS0618 // Type or member is obsolete
            DecryptionContext decryptionContext = encryptionProperties.EncryptionAlgorithm switch
            {
                CosmosEncryptionAlgorithm.MdeAeadAes256CbcHmac256Randomized => await EncryptionProcessor.MdeEncAlgoDecryptObjectAsync(
                    itemJObj,
                    encryptor,
                    encryptionProperties,
                    diagnosticsContext,
                    cancellationToken),
                CosmosEncryptionAlgorithm.AEAes256CbcHmacSha256Randomized => await EncryptionProcessor.LegacyEncAlgoDecryptContentAsync(
                    itemJObj,
                    encryptionProperties,
                    encryptor,
                    diagnosticsContext,
                    cancellationToken),
                _ => throw new NotSupportedException($"Encryption Algorithm : {encryptionProperties.EncryptionAlgorithm} is not supported."),
            };
#pragma warning restore CS0618 // Type or member is obsolete

            input.Dispose();
            return (EncryptionProcessor.BaseSerializer.ToStream(itemJObj), decryptionContext);
        }

        public static async Task<(JObject, DecryptionContext)> DecryptAsync(
            JObject document,
            Encryptor encryptor,
            CosmosDiagnosticsContext diagnosticsContext,
            CancellationToken cancellationToken)
        {
            Debug.Assert(document != null);

            Debug.Assert(encryptor != null);

            JObject encryptionPropertiesJObj = EncryptionProcessor.RetrieveEncryptionProperties(document);

            if (encryptionPropertiesJObj == null)
            {
                return (document, null);
            }

            EncryptionProperties encryptionProperties = encryptionPropertiesJObj.ToObject<EncryptionProperties>();
#pragma warning disable CS0618 // Type or member is obsolete
            DecryptionContext decryptionContext = encryptionProperties.EncryptionAlgorithm switch
            {
                CosmosEncryptionAlgorithm.MdeAeadAes256CbcHmac256Randomized => await EncryptionProcessor.MdeEncAlgoDecryptObjectAsync(
                    document,
                    encryptor,
                    encryptionProperties,
                    diagnosticsContext,
                    cancellationToken),
                CosmosEncryptionAlgorithm.AEAes256CbcHmacSha256Randomized => await EncryptionProcessor.LegacyEncAlgoDecryptContentAsync(
                    document,
                    encryptionProperties,
                    encryptor,
                    diagnosticsContext,
                    cancellationToken),
                _ => throw new NotSupportedException($"Encryption Algorithm : {encryptionProperties.EncryptionAlgorithm} is not supported."),
            };
#pragma warning restore CS0618 // Type or member is obsolete

            return (document, decryptionContext);
        }

        private static async Task<DecryptionContext> MdeEncAlgoDecryptObjectAsync(
            JObject document,
            Encryptor encryptor,
            EncryptionProperties encryptionProperties,
            CosmosDiagnosticsContext diagnosticsContext,
            CancellationToken cancellationToken)
        {
<<<<<<< HEAD
            _ = diagnosticsContext;

            if (encryptionProperties.EncryptionFormatVersion != 3)
            {
                throw new NotSupportedException($"Unknown encryption format version: {encryptionProperties.EncryptionFormatVersion}. Please upgrade your SDK to the latest version.");
            }

            using ArrayPoolManager arrayPoolManager = new ArrayPoolManager();

            DataEncryptionKey encryptionKey = await encryptor.GetEncryptionKeyAsync(encryptionProperties.DataEncryptionKeyId, encryptionProperties.EncryptionAlgorithm, cancellationToken);

            List<string> pathsDecrypted = new List<string>(encryptionProperties.EncryptedPaths.Count());
=======
            JObject plainTextJObj = new ();
>>>>>>> 0481ed56
            foreach (string path in encryptionProperties.EncryptedPaths)
            {
                string propertyName = path.Substring(1);
                if (!document.TryGetValue(propertyName, out JToken propertyValue))
                {
                    continue;
                }

                byte[] cipherTextWithTypeMarker = propertyValue.ToObject<byte[]>();
                if (cipherTextWithTypeMarker == null)
                {
                    continue;
                }

                int plainTextLength = encryptionKey.GetDecryptByteCount(cipherTextWithTypeMarker.Length - 1);

                byte[] plainText = arrayPoolManager.Rent(plainTextLength);

                int decryptedCount = EncryptionProcessor.MdeEncAlgoDecryptPropertyAsync(
                    encryptionKey,
                    cipherTextWithTypeMarker,
                    cipherTextOffset: 1,
                    cipherTextWithTypeMarker.Length - 1,
                    plainText);

                EncryptionProcessor.DeserializeAndAddProperty(
                    (TypeMarker)cipherTextWithTypeMarker[0],
                    plainText.AsSpan(0, decryptedCount),
                    document,
                    propertyName);

<<<<<<< HEAD
                pathsDecrypted.Add(path);
=======
            List<string> pathsDecrypted = new ();
            foreach (JProperty property in plainTextJObj.Properties())
            {
                document[property.Name] = property.Value;
                pathsDecrypted.Add("/" + property.Name);
>>>>>>> 0481ed56
            }

            DecryptionContext decryptionContext = EncryptionProcessor.CreateDecryptionContext(
                pathsDecrypted,
                encryptionProperties.DataEncryptionKeyId);

            document.Remove(Constants.EncryptedInfo);
            return decryptionContext;
        }

        private static DecryptionContext CreateDecryptionContext(
            List<string> pathsDecrypted,
            string dataEncryptionKeyId)
        {
            DecryptionInfo decryptionInfo = new (
                pathsDecrypted,
                dataEncryptionKeyId);

            DecryptionContext decryptionContext = new (
                new List<DecryptionInfo>() { decryptionInfo });

            return decryptionContext;
        }

        private static int MdeEncAlgoDecryptPropertyAsync(
            DataEncryptionKey encryptionKey,
            byte[] cipherText,
            int cipherTextOffset,
            int cipherTextLength,
            byte[] buffer)
        {
<<<<<<< HEAD
            int decryptedCount = encryptionKey.DecryptData(
                cipherText,
                cipherTextOffset,
                cipherTextLength,
                buffer,
                outputOffset: 0);

            if (decryptedCount < 0)
=======
            _ = diagnosticsContext;

            if (encryptionProperties.EncryptionFormatVersion != 3)
>>>>>>> 0481ed56
            {
                throw new InvalidOperationException($"{nameof(Encryptor)} returned null plainText from {nameof(DecryptAsync)}.");
            }

            return decryptedCount;
        }

        private static async Task<DecryptionContext> LegacyEncAlgoDecryptContentAsync(
            JObject document,
            EncryptionProperties encryptionProperties,
            Encryptor encryptor,
            CosmosDiagnosticsContext diagnosticsContext,
            CancellationToken cancellationToken)
        {
            _ = diagnosticsContext;

            if (encryptionProperties.EncryptionFormatVersion != 2)
            {
                throw new NotSupportedException($"Unknown encryption format version: {encryptionProperties.EncryptionFormatVersion}. Please upgrade your SDK to the latest version.");
            }

            byte[] plainText = await encryptor.DecryptAsync(
                encryptionProperties.EncryptedData,
                encryptionProperties.DataEncryptionKeyId,
                encryptionProperties.EncryptionAlgorithm,
                cancellationToken) ?? throw new InvalidOperationException($"{nameof(Encryptor)} returned null plainText from {nameof(DecryptAsync)}.");
            JObject plainTextJObj;
            using (MemoryStream memoryStream = new (plainText))
            using (StreamReader streamReader = new (memoryStream))
            using (JsonTextReader jsonTextReader = new (streamReader))
            {
                jsonTextReader.ArrayPool = JsonArrayPool.Instance;
                plainTextJObj = JObject.Load(jsonTextReader);
            }

            List<string> pathsDecrypted = new ();
            foreach (JProperty property in plainTextJObj.Properties())
            {
                document.Add(property.Name, property.Value);
                pathsDecrypted.Add("/" + property.Name);
            }

            DecryptionContext decryptionContext = EncryptionProcessor.CreateDecryptionContext(
                pathsDecrypted,
                encryptionProperties.DataEncryptionKeyId);

            document.Remove(Constants.EncryptedInfo);

            return decryptionContext;
        }

        private static void ValidateInputForEncrypt(
            Stream input,
            Encryptor encryptor,
            EncryptionOptions encryptionOptions)
        {
            if (input == null)
            {
                throw new ArgumentNullException(nameof(input));
            }

            if (encryptor == null)
            {
                throw new ArgumentNullException(nameof(encryptor));
            }

            if (encryptionOptions == null)
            {
                throw new ArgumentNullException(nameof(encryptionOptions));
            }

            if (string.IsNullOrWhiteSpace(encryptionOptions.DataEncryptionKeyId))
            {
                throw new ArgumentNullException(nameof(encryptionOptions.DataEncryptionKeyId));
            }

            if (string.IsNullOrWhiteSpace(encryptionOptions.EncryptionAlgorithm))
            {
                throw new ArgumentNullException(nameof(encryptionOptions.EncryptionAlgorithm));
            }

            if (encryptionOptions.PathsToEncrypt == null)
            {
                throw new ArgumentNullException(nameof(encryptionOptions.PathsToEncrypt));
            }
        }

        private static JObject RetrieveItem(
            Stream input)
        {
            Debug.Assert(input != null);

            JObject itemJObj;
            using (StreamReader sr = new (input, Encoding.UTF8, detectEncodingFromByteOrderMarks: true, bufferSize: 1024, leaveOpen: true))
            using (JsonTextReader jsonTextReader = new (sr))
            {
                jsonTextReader.ArrayPool = JsonArrayPool.Instance;
                JsonSerializerSettings jsonSerializerSettings = new ()
                {
                    DateParseHandling = DateParseHandling.None,
                    MaxDepth = 64, // https://github.com/advisories/GHSA-5crp-9r3c-p9vr
                };

                itemJObj = JsonSerializer.Create(jsonSerializerSettings).Deserialize<JObject>(jsonTextReader);
            }

            return itemJObj;
        }

        private static JObject RetrieveEncryptionProperties(
            JObject item)
        {
            JProperty encryptionPropertiesJProp = item.Property(Constants.EncryptedInfo);
            JObject encryptionPropertiesJObj = null;
            if (encryptionPropertiesJProp?.Value != null && encryptionPropertiesJProp.Value.Type == JTokenType.Object)
            {
                encryptionPropertiesJObj = (JObject)encryptionPropertiesJProp.Value;
            }

            return encryptionPropertiesJObj;
        }

        private static (TypeMarker typeMarker, byte[] serializedBytes, int serializedBytesCount) Serialize(JToken propertyValue, ArrayPoolManager arrayPoolManager)
        {
            byte[] buffer;
            int length;
            switch (propertyValue.Type)
            {
                case JTokenType.Undefined:
                    Debug.Assert(false, "Undefined value cannot be in the JSON");
                    return (default, null, -1);
                case JTokenType.Null:
                    Debug.Assert(false, "Null type should have been handled by caller");
                    return (TypeMarker.Null, null, -1);
                case JTokenType.Boolean:
                    (buffer, length) = SerializeFixed(SqlBoolSerializer);
                    return (TypeMarker.Boolean, buffer, length);
                case JTokenType.Float:
                    (buffer, length) = SerializeFixed(SqlDoubleSerializer);
                    return (TypeMarker.Double, buffer, length);
                case JTokenType.Integer:
                    (buffer, length) = SerializeFixed(SqlLongSerializer);
                    return (TypeMarker.Long, buffer, length);
                case JTokenType.String:
                    (buffer, length) = SerializeString(propertyValue.ToObject<string>());
                    return (TypeMarker.String, buffer, length);
                case JTokenType.Array:
                    (buffer, length) = SerializeString(propertyValue.ToString());
                    return (TypeMarker.Array, buffer, length);
                case JTokenType.Object:
                    (buffer, length) = SerializeString(propertyValue.ToString());
                    return (TypeMarker.Object, buffer, length);
                default:
                    throw new InvalidOperationException($" Invalid or Unsupported Data Type Passed : {propertyValue.Type}");
            }

            (byte[], int) SerializeFixed<T>(IFixedSizeSerializer<T> serializer)
            {
                byte[] buffer = arrayPoolManager.Rent(serializer.GetSerializedMaxByteCount());
                int length = serializer.Serialize(propertyValue.ToObject<T>(), buffer);
                return (buffer, length);
            }

            (byte[], int) SerializeString(string value)
            {
                byte[] buffer = arrayPoolManager.Rent(SqlVarCharSerializer.GetSerializedMaxByteCount(value.Length));
                int length = SqlVarCharSerializer.Serialize(value, buffer);
                return (buffer, length);
            }
        }

        private static void DeserializeAndAddProperty(
            TypeMarker typeMarker,
            ReadOnlySpan<byte> serializedBytes,
            JObject jObject,
            string key)
        {
            switch (typeMarker)
            {
                case TypeMarker.Boolean:
                    jObject[key] = SqlBoolSerializer.Deserialize(serializedBytes);
                    break;
                case TypeMarker.Double:
                    jObject[key] = SqlDoubleSerializer.Deserialize(serializedBytes);
                    break;
                case TypeMarker.Long:
                    jObject[key] = SqlLongSerializer.Deserialize(serializedBytes);
                    break;
                case TypeMarker.String:
                    jObject[key] = SqlVarCharSerializer.Deserialize(serializedBytes);
                    break;
                case TypeMarker.Array:
                    DeserializeAndAddProperty<JArray>(serializedBytes);
                    break;
                case TypeMarker.Object:
                    DeserializeAndAddProperty<JObject>(serializedBytes);
                    break;
                default:
                    Debug.Fail(string.Format("Unexpected type marker {0}", typeMarker));
                    break;
            }

            void DeserializeAndAddProperty<T>(ReadOnlySpan<byte> serializedBytes)
                where T : JToken
            {
                using ArrayPoolManager<char> manager = new ArrayPoolManager<char>();

                char[] buffer = manager.Rent(SqlVarCharSerializer.GetDeserializedMaxLength(serializedBytes.Length));
                int length = SqlVarCharSerializer.Deserialize(serializedBytes, buffer.AsSpan());

                JsonSerializer serializer = JsonSerializer.Create(JsonSerializerSettings);

                using MemoryTextReader memoryTextReader = new MemoryTextReader(new Memory<char>(buffer, 0, length));
                using JsonTextReader reader = new JsonTextReader(memoryTextReader);

                jObject[key] = serializer.Deserialize<T>(reader);
            }
        }

        private enum TypeMarker : byte
        {
            Null = 1, // not used
            String = 2,
            Double = 3,
            Long = 4,
            Boolean = 5,
            Array = 6,
            Object = 7,
        }

        internal static async Task<Stream> DeserializeAndDecryptResponseAsync(
            Stream content,
            Encryptor encryptor,
            CancellationToken cancellationToken)
        {
            JObject contentJObj = EncryptionProcessor.BaseSerializer.FromStream<JObject>(content);

            if (contentJObj.SelectToken(Constants.DocumentsResourcePropertyName) is not JArray documents)
            {
                throw new InvalidOperationException("Feed Response body contract was violated. Feed response did not have an array of Documents");
            }

            foreach (JToken value in documents)
            {
                if (value is not JObject document)
                {
                    continue;
                }

                CosmosDiagnosticsContext diagnosticsContext = CosmosDiagnosticsContext.Create(null);
                using (diagnosticsContext.CreateScope("EncryptionProcessor.DeserializeAndDecryptResponseAsync"))
                {
                    await EncryptionProcessor.DecryptAsync(
                        document,
                        encryptor,
                        diagnosticsContext,
                        cancellationToken);
                }
            }

            // the contents of contentJObj get decrypted in place for MDE algorithm model, and for legacy model _ei property is removed
            // and corresponding decrypted properties are added back in the documents.
            return EncryptionProcessor.BaseSerializer.ToStream(contentJObj);
        }

        internal static int GetOriginalBase64Length(string base64string)
        {
            if (string.IsNullOrEmpty(base64string))
            {
                return 0;
            }

            int paddingCount = 0;
            int characterCount = base64string.Length;
            if (base64string[characterCount - 1] == '=')
            {
                paddingCount++;
            }

            if (base64string[characterCount - 2] == '=')
            {
                paddingCount++;
            }

            return (3 * (characterCount / 4)) - paddingCount;
        }
    }
}<|MERGE_RESOLUTION|>--- conflicted
+++ resolved
@@ -25,14 +25,10 @@
         private static readonly SqlSerializerFactory SqlSerializerFactory = new ();
 
         // UTF-8 encoding.
-<<<<<<< HEAD
         private static readonly SqlVarCharSerializer SqlVarCharSerializer = new SqlVarCharSerializer(size: -1, codePageCharacterEncoding: 65001);
         private static readonly SqlBitSerializer SqlBoolSerializer = new SqlBitSerializer();
         private static readonly SqlFloatSerializer SqlDoubleSerializer = new SqlFloatSerializer();
         private static readonly SqlBigIntSerializer SqlLongSerializer = new SqlBigIntSerializer();
-=======
-        private static readonly SqlVarCharSerializer SqlVarCharSerializer = new (size: -1, codePageCharacterEncoding: 65001);
->>>>>>> 0481ed56
 
         private static readonly JsonSerializerSettings JsonSerializerSettings = new ()
         {
@@ -90,12 +86,8 @@
             byte[] cipherText = null;
             TypeMarker typeMarker;
 
-<<<<<<< HEAD
             using ArrayPoolManager arrayPoolManager = new ArrayPoolManager();
 
-=======
-#pragma warning disable CS0618 // Type or member is obsolete
->>>>>>> 0481ed56
             switch (encryptionOptions.EncryptionAlgorithm)
             {
                 case CosmosEncryptionAlgorithm.MdeAeadAes256CbcHmac256Randomized:
@@ -124,26 +116,14 @@
 
                         int cipherTextLength = encryptionKey.GetEncryptByteCount(plainText.Length);
 
-<<<<<<< HEAD
                         byte[] cipherTextWithTypeMarker = arrayPoolManager.Rent(cipherTextLength + 1);
 
-=======
-                        DataEncryptionKey encryptionKey = await encryptor.GetEncryptionKeyAsync(encryptionOptions.DataEncryptionKeyId, encryptionOptions.EncryptionAlgorithm);
-
-                        int cipherTextLength = encryptionKey.GetEncryptByteCount(plainText.Length);
-
-                        byte[] cipherTextWithTypeMarker = new byte[cipherTextLength + 1];
->>>>>>> 0481ed56
                         cipherTextWithTypeMarker[0] = (byte)typeMarker;
 
                         int encryptedBytesCount = encryptionKey.EncryptData(
                             plainText,
                             plainTextOffset: 0,
-<<<<<<< HEAD
                             plainTextLength,
-=======
-                            plainTextLength: plainText.Length,
->>>>>>> 0481ed56
                             cipherTextWithTypeMarker,
                             outputOffset: 1);
 
@@ -152,11 +132,7 @@
                             throw new InvalidOperationException($"{nameof(Encryptor)} returned null cipherText from {nameof(EncryptAsync)}.");
                         }
 
-<<<<<<< HEAD
                         itemJObj[propertyName] = cipherTextWithTypeMarker.AsSpan(0, encryptedBytesCount + 1).ToArray();
-=======
-                        itemJObj[propertyName] = cipherTextWithTypeMarker;
->>>>>>> 0481ed56
                         pathsEncrypted.Add(pathToEncrypt);
                     }
 
@@ -318,7 +294,6 @@
             CosmosDiagnosticsContext diagnosticsContext,
             CancellationToken cancellationToken)
         {
-<<<<<<< HEAD
             _ = diagnosticsContext;
 
             if (encryptionProperties.EncryptionFormatVersion != 3)
@@ -331,9 +306,6 @@
             DataEncryptionKey encryptionKey = await encryptor.GetEncryptionKeyAsync(encryptionProperties.DataEncryptionKeyId, encryptionProperties.EncryptionAlgorithm, cancellationToken);
 
             List<string> pathsDecrypted = new List<string>(encryptionProperties.EncryptedPaths.Count());
-=======
-            JObject plainTextJObj = new ();
->>>>>>> 0481ed56
             foreach (string path in encryptionProperties.EncryptedPaths)
             {
                 string propertyName = path.Substring(1);
@@ -365,15 +337,7 @@
                     document,
                     propertyName);
 
-<<<<<<< HEAD
                 pathsDecrypted.Add(path);
-=======
-            List<string> pathsDecrypted = new ();
-            foreach (JProperty property in plainTextJObj.Properties())
-            {
-                document[property.Name] = property.Value;
-                pathsDecrypted.Add("/" + property.Name);
->>>>>>> 0481ed56
             }
 
             DecryptionContext decryptionContext = EncryptionProcessor.CreateDecryptionContext(
@@ -405,20 +369,7 @@
             int cipherTextLength,
             byte[] buffer)
         {
-<<<<<<< HEAD
-            int decryptedCount = encryptionKey.DecryptData(
-                cipherText,
-                cipherTextOffset,
-                cipherTextLength,
-                buffer,
-                outputOffset: 0);
-
-            if (decryptedCount < 0)
-=======
-            _ = diagnosticsContext;
-
             if (encryptionProperties.EncryptionFormatVersion != 3)
->>>>>>> 0481ed56
             {
                 throw new InvalidOperationException($"{nameof(Encryptor)} returned null plainText from {nameof(DecryptAsync)}.");
             }
