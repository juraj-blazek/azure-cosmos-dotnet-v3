--- conflicted
+++ resolved
@@ -19,39 +19,23 @@
     <GenerateDocumentationFile>true</GenerateDocumentationFile>
     <TreatWarningsAsErrors>true</TreatWarningsAsErrors>
     <PackageTags>microsoft;azure;cosmos;cosmosdb;documentdb;docdb;nosql;azureofficial;dotnetcore;netcore;netstandard;client;encryption;byok</PackageTags>
-<<<<<<< HEAD
-    <DefineConstants Condition=" '$(SdkProjectRef)' != 'True' AND '$(IsPreview)' == 'True' ">IS_PREVIEW</DefineConstants>
-=======
     <DefineConstants Condition=" '$(IsPreview)' == 'True' ">$(DefineConstants);ENCRYPTION_CUSTOM_PREVIEW</DefineConstants>
->>>>>>> b5d7da01
   </PropertyGroup>
   <ItemGroup>
     <AdditionalFiles Include="..\..\Microsoft.Azure.Cosmos\src\stylecop.json" Link="stylecop.json" />
   </ItemGroup>
 
   <ItemGroup Condition=" '$(SdkProjectRef)' != 'True' AND '$(IsPreview)' != 'True' ">
-<<<<<<< HEAD
-      <PackageReference Include="Microsoft.Azure.Cosmos" Version="3.40.0" />
-      <PackageReference Include="Microsoft.Data.Encryption.Cryptography" Version="1.2.0" />
-  </ItemGroup>
-
-  <ItemGroup Condition=" '$(SdkProjectRef)' != 'True' AND '$(IsPreview)' == 'True' ">
-      <PackageReference Include="Microsoft.Azure.Cosmos" Version="3.41.0-preview.0" />
-      <PackageReference Include="Microsoft.Data.Encryption.Cryptography" Version="2.0.0-pre007" />
-=======
     <PackageReference Include="Microsoft.Azure.Cosmos" Version="3.40.0" />
   </ItemGroup>
 
   <ItemGroup Condition=" '$(SdkProjectRef)' != 'True' AND '$(IsPreview)' == 'True' ">
     <PackageReference Include="Microsoft.Azure.Cosmos" Version="3.41.0-preview.0" />
->>>>>>> b5d7da01
   </ItemGroup>
 
   <ItemGroup Condition=" '$(SdkProjectRef)' == 'True' ">
     <ProjectReference Include="..\..\Microsoft.Azure.Cosmos\src\Microsoft.Azure.Cosmos.csproj" />
   </ItemGroup>
-<<<<<<< HEAD
-=======
 
   <ItemGroup Condition=" '$(IsPreview)' != 'True' ">
 	<PackageReference Include="Microsoft.Data.Encryption.Cryptography" Version="1.2.0" />
@@ -60,22 +44,21 @@
   <ItemGroup Condition=" '$(IsPreview)' == 'True' ">
 	<PackageReference Include="Microsoft.Data.Encryption.Cryptography" Version="2.0.0-pre007" />
   </ItemGroup>  
->>>>>>> b5d7da01
     
   <ItemGroup>
      <PackageReference Include="Azure.Core" Version="1.38.0" />
      <PackageReference Include="Azure.Identity" Version="1.11.4" />
-<<<<<<< HEAD
-     
-=======
      <PackageReference Include="System.Text.RegularExpressions" Version="4.3.1" />
->>>>>>> b5d7da01
      <PackageReference Include="System.Threading.Tasks.Extensions" Version="4.5.4" />     
   </ItemGroup>
 
   <ItemGroup>
     <PackageReference Include="StyleCop.Analyzers" Version="1.1.118" PrivateAssets="All" />
     <PackageReference Include="Microsoft.VisualStudio.Threading.Analyzers" Version="16.0.102" PrivateAssets="All" />
+  </ItemGroup>
+
+  <ItemGroup Condition="'$(TargetFramework)' == 'net8.0'">
+	<PackageReference Include="System.Text.Json" Version="8.0.5" />
   </ItemGroup>
 
   <ItemGroup Condition="'$(TargetFramework)' == 'netstandard2.0'">
