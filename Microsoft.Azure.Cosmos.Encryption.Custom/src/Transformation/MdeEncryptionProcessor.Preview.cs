--- conflicted
+++ resolved
@@ -128,10 +128,7 @@
 #else
                 string propertyName = path.Substring(1);
 #endif
-<<<<<<< HEAD
-=======
 
->>>>>>> 31c20e74
                 if (!document.TryGetValue(propertyName, out JToken propertyValue))
                 {
                     // malformed document, such record shouldn't be there at all
