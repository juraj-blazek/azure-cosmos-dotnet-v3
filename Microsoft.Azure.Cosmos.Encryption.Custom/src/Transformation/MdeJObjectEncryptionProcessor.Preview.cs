--- conflicted
+++ resolved
@@ -176,10 +176,7 @@
                     continue;
                 }
 
-<<<<<<< HEAD
-                (byte[] plainText, int decryptedCount) = this.Encryptor.Decrypt(encryptionKey, cipherTextWithTypeMarker, cipherTextWithTypeMarker.Length, arrayPoolManager);
-=======
-                (byte[] bytes, int processedBytes) = this.Encryptor.Decrypt(encryptionKey, cipherTextWithTypeMarker, arrayPoolManager);
+                (byte[] bytes, int processedBytes) = this.Encryptor.Decrypt(encryptionKey, cipherTextWithTypeMarker, cipherTextWithTypeMarker.Length, arrayPoolManager);
 
 #if NET8_0_OR_GREATER
                 if (decompressor != null)
@@ -193,7 +190,6 @@
                     }
                 }
 #endif
->>>>>>> d9c315d8
 
                 this.Serializer.DeserializeAndAddProperty(
                     (TypeMarker)cipherTextWithTypeMarker[0],
