﻿//------------------------------------------------------------
// Copyright (c) Microsoft Corporation.  All rights reserved.
//------------------------------------------------------------

namespace Microsoft.Azure.Cosmos.Encryption.Custom
{
    using System;
    using System.Threading;
    using System.Threading.Tasks;

    /// <summary>
    /// Provides the default implementation for client-side encryption for Cosmos DB.
    /// See https://aka.ms/CosmosClientEncryption for more information on client-side encryption support in Azure Cosmos DB.
    /// </summary>
    public sealed class CosmosEncryptor : Encryptor
    {
        /// <summary>
        /// Gets Container for data encryption keys.
        /// </summary>
        public DataEncryptionKeyProvider DataEncryptionKeyProvider { get; }

        /// <summary>
        /// Initializes a new instance of Cosmos Encryptor.
        /// </summary>
        /// <param name="dataEncryptionKeyProvider">DataEncryptionKeyProvider instance.</param>
        public CosmosEncryptor(DataEncryptionKeyProvider dataEncryptionKeyProvider)
        {
            this.DataEncryptionKeyProvider = dataEncryptionKeyProvider;
        }

        /// <inheritdoc/>
        public override async Task<DataEncryptionKey> GetEncryptionKeyAsync(
            string dataEncryptionKeyId,
            string encryptionAlgorithm,
            CancellationToken cancellationToken = default)
        {
            DataEncryptionKey dek = await this.DataEncryptionKeyProvider.FetchDataEncryptionKeyWithoutRawKeyAsync(
                dataEncryptionKeyId,
                encryptionAlgorithm,
<<<<<<< HEAD
                cancellationToken);

            if (dek == null)
            {
                throw new InvalidOperationException($"Null {nameof(DataEncryptionKey)} returned from {nameof(this.DataEncryptionKeyProvider.FetchDataEncryptionKeyWithoutRawKeyAsync)}.");
            }

            return dek;
        }

        /// <inheritdoc/>
        [Obsolete("It is suggested to use GetEncryptionKeyAsync + key.DecryptData to reduce overhead.")]
        public override async Task<byte[]> DecryptAsync(
            byte[] cipherText,
            string dataEncryptionKeyId,
            string encryptionAlgorithm,
            CancellationToken cancellationToken = default)
        {
            DataEncryptionKey dek = await this.GetEncryptionKeyAsync(dataEncryptionKeyId, encryptionAlgorithm, cancellationToken);

            return dek.DecryptData(cipherText);
=======
                cancellationToken) ?? throw new InvalidOperationException($"Null {nameof(DataEncryptionKey)} returned from {nameof(this.DataEncryptionKeyProvider.FetchDataEncryptionKeyWithoutRawKeyAsync)}.");
            return dek;
>>>>>>> 0481ed56
        }

        /// <inheritdoc/>
        [Obsolete("It is suggested to use GetEncryptionKeyAsync + key.DecryptData to reduce overhead.")]
        public override async Task<int> DecryptAsync(
            byte[] cipherText,
            int cipherTextOffset,
            int cipherTextLength,
            byte[] output,
            int outputOffset,
            string dataEncryptionKeyId,
            string encryptionAlgorithm,
            CancellationToken cancellationToken = default)
        {
            DataEncryptionKey dek = await this.GetEncryptionKeyAsync(dataEncryptionKeyId, encryptionAlgorithm, cancellationToken);

            return dek.DecryptData(cipherText, cipherTextOffset, cipherTextLength, output, outputOffset);
        }

        /// <inheritdoc/>
        [Obsolete("It is suggested to use GetEncryptionKeyAsync + key.EncryptData to reduce overhead.")]
        public override async Task<byte[]> EncryptAsync(
            byte[] plainText,
            string dataEncryptionKeyId,
            string encryptionAlgorithm,
            CancellationToken cancellationToken = default)
        {
            DataEncryptionKey dek = await this.GetEncryptionKeyAsync(dataEncryptionKeyId, encryptionAlgorithm, cancellationToken);

            return dek.EncryptData(plainText);
        }

        /// <inheritdoc/>
<<<<<<< HEAD
        [Obsolete("It is suggested to use GetEncryptionKeyAsync + key.EncryptData to reduce overhead.")]
        public override async Task<int> EncryptAsync(
            byte[] plainText,
            int plainTextOffset,
            int plainTextLength,
            byte[] output,
            int outputOffset,
=======
        public override async Task<byte[]> DecryptAsync(
            byte[] cipherText,
>>>>>>> 0481ed56
            string dataEncryptionKeyId,
            string encryptionAlgorithm,
            CancellationToken cancellationToken = default)
        {
            DataEncryptionKey dek = await this.GetEncryptionKeyAsync(dataEncryptionKeyId, encryptionAlgorithm, cancellationToken);

<<<<<<< HEAD
            return dek.EncryptData(plainText, plainTextOffset, plainTextLength, output, outputOffset);
        }

        /// <inheritdoc/>
        [Obsolete("It is suggested to use GetEncryptionKeyAsync + key.GetEncryptByteCount to reduce overhead.")]
        public override async Task<int> GetEncryptBytesCountAsync(
            int plainTextLength,
            string dataEncryptionKeyId,
            string encryptionAlgorithm,
            CancellationToken cancellationToken = default)
        {
            DataEncryptionKey dek = await this.GetEncryptionKeyAsync(dataEncryptionKeyId, encryptionAlgorithm, cancellationToken);

            return dek.GetEncryptByteCount(plainTextLength);
        }

        /// <inheritdoc/>
        [Obsolete("It is suggested to use GetEncryptionKeyAsync + key.GetDecryptByteCount to reduce overhead.")]
        public override async Task<int> GetDecryptBytesCountAsync(
            int cipherTextLength,
            string dataEncryptionKeyId,
            string encryptionAlgorithm,
            CancellationToken cancellationToken = default)
        {
            DataEncryptionKey dek = await this.GetEncryptionKeyAsync(dataEncryptionKeyId, encryptionAlgorithm, cancellationToken);

            return dek.GetDecryptByteCount(cipherTextLength);
        }

=======
            return dek.DecryptData(cipherText);
        }
>>>>>>> 0481ed56
    }
}<|MERGE_RESOLUTION|>--- conflicted
+++ resolved
@@ -37,53 +37,11 @@
             DataEncryptionKey dek = await this.DataEncryptionKeyProvider.FetchDataEncryptionKeyWithoutRawKeyAsync(
                 dataEncryptionKeyId,
                 encryptionAlgorithm,
-<<<<<<< HEAD
-                cancellationToken);
-
-            if (dek == null)
-            {
-                throw new InvalidOperationException($"Null {nameof(DataEncryptionKey)} returned from {nameof(this.DataEncryptionKeyProvider.FetchDataEncryptionKeyWithoutRawKeyAsync)}.");
-            }
-
+                cancellationToken) ?? throw new InvalidOperationException($"Null {nameof(DataEncryptionKey)} returned from {nameof(this.DataEncryptionKeyProvider.FetchDataEncryptionKeyWithoutRawKeyAsync)}.");
             return dek;
         }
 
         /// <inheritdoc/>
-        [Obsolete("It is suggested to use GetEncryptionKeyAsync + key.DecryptData to reduce overhead.")]
-        public override async Task<byte[]> DecryptAsync(
-            byte[] cipherText,
-            string dataEncryptionKeyId,
-            string encryptionAlgorithm,
-            CancellationToken cancellationToken = default)
-        {
-            DataEncryptionKey dek = await this.GetEncryptionKeyAsync(dataEncryptionKeyId, encryptionAlgorithm, cancellationToken);
-
-            return dek.DecryptData(cipherText);
-=======
-                cancellationToken) ?? throw new InvalidOperationException($"Null {nameof(DataEncryptionKey)} returned from {nameof(this.DataEncryptionKeyProvider.FetchDataEncryptionKeyWithoutRawKeyAsync)}.");
-            return dek;
->>>>>>> 0481ed56
-        }
-
-        /// <inheritdoc/>
-        [Obsolete("It is suggested to use GetEncryptionKeyAsync + key.DecryptData to reduce overhead.")]
-        public override async Task<int> DecryptAsync(
-            byte[] cipherText,
-            int cipherTextOffset,
-            int cipherTextLength,
-            byte[] output,
-            int outputOffset,
-            string dataEncryptionKeyId,
-            string encryptionAlgorithm,
-            CancellationToken cancellationToken = default)
-        {
-            DataEncryptionKey dek = await this.GetEncryptionKeyAsync(dataEncryptionKeyId, encryptionAlgorithm, cancellationToken);
-
-            return dek.DecryptData(cipherText, cipherTextOffset, cipherTextLength, output, outputOffset);
-        }
-
-        /// <inheritdoc/>
-        [Obsolete("It is suggested to use GetEncryptionKeyAsync + key.EncryptData to reduce overhead.")]
         public override async Task<byte[]> EncryptAsync(
             byte[] plainText,
             string dataEncryptionKeyId,
@@ -96,57 +54,16 @@
         }
 
         /// <inheritdoc/>
-<<<<<<< HEAD
-        [Obsolete("It is suggested to use GetEncryptionKeyAsync + key.EncryptData to reduce overhead.")]
-        public override async Task<int> EncryptAsync(
-            byte[] plainText,
-            int plainTextOffset,
-            int plainTextLength,
-            byte[] output,
-            int outputOffset,
-=======
         public override async Task<byte[]> DecryptAsync(
             byte[] cipherText,
->>>>>>> 0481ed56
             string dataEncryptionKeyId,
             string encryptionAlgorithm,
             CancellationToken cancellationToken = default)
         {
             DataEncryptionKey dek = await this.GetEncryptionKeyAsync(dataEncryptionKeyId, encryptionAlgorithm, cancellationToken);
 
-<<<<<<< HEAD
-            return dek.EncryptData(plainText, plainTextOffset, plainTextLength, output, outputOffset);
+            return dek.DecryptData(cipherText);
         }
 
-        /// <inheritdoc/>
-        [Obsolete("It is suggested to use GetEncryptionKeyAsync + key.GetEncryptByteCount to reduce overhead.")]
-        public override async Task<int> GetEncryptBytesCountAsync(
-            int plainTextLength,
-            string dataEncryptionKeyId,
-            string encryptionAlgorithm,
-            CancellationToken cancellationToken = default)
-        {
-            DataEncryptionKey dek = await this.GetEncryptionKeyAsync(dataEncryptionKeyId, encryptionAlgorithm, cancellationToken);
-
-            return dek.GetEncryptByteCount(plainTextLength);
-        }
-
-        /// <inheritdoc/>
-        [Obsolete("It is suggested to use GetEncryptionKeyAsync + key.GetDecryptByteCount to reduce overhead.")]
-        public override async Task<int> GetDecryptBytesCountAsync(
-            int cipherTextLength,
-            string dataEncryptionKeyId,
-            string encryptionAlgorithm,
-            CancellationToken cancellationToken = default)
-        {
-            DataEncryptionKey dek = await this.GetEncryptionKeyAsync(dataEncryptionKeyId, encryptionAlgorithm, cancellationToken);
-
-            return dek.GetDecryptByteCount(cipherTextLength);
-        }
-
-=======
-            return dek.DecryptData(cipherText);
-        }
->>>>>>> 0481ed56
     }
 }